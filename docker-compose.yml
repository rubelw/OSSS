<<<<<<< HEAD
# build once, reuse the same image name for both services
x-superset-image: &superset_image osss/superset:with-drivers
=======
name: osss

x-kc-db-env: &kc_db_env
  KC_DB: ${KC_DB}
  KC_DB_URL_HOST: ${KC_DB_URL_HOST}
  KC_DB_URL_PORT: ${KC_DB_URL_PORT}
  KC_DB_URL_DATABASE: ${KC_DB_NAME}
  KC_DB_USERNAME: ${KC_DB_USERNAME}
  KC_DB_PASSWORD: ${KC_DB_PASSWORD}
  KC_DB_URL: "${KC_DB_URL}"
  # optional JDBC params; the importer will append them with a leading "?"
  KC_DB_URL_PROPERTIES: "${KC_DB_URL_PROPERTIES}"
  KC_LOG_LEVEL: "TRACE"
  QUARKUS_TRANSACTION_MANAGER_DEFAULT_TRANSACTION_TIMEOUT: "PT30M"
  QUARKUS_DATASOURCE_JDBC_ACQUISITION_TIMEOUT: "600s"
  QUARKUS_DATASOURCE_JDBC_BACKGROUND_VALIDATION_INTERVAL: "30S"
  QUARKUS_DATASOURCE_JDBC_VALIDATION_QUERY: "SELECT 1"
  QUARKUS_LOG_LEVEL: "INFO"
  KC_DB_POOL_INITIAL_SIZE: "1"
  KC_DB_POOL_MIN_SIZE: "1"
  KC_DB_POOL_MAX_SIZE: "5"
  KEYCLOAK_URL: "${KEYCLOAK_URL}"
  KEYCLOAK_ADMIN: "admin"
  KEYCLOAK_ADMIN_PASSWORD: "admin"
  KEYCLOAK_REALM: "OSSS"
  KEYCLOAK_HEALTH_URL: "${KEYCLOAK_HEALTH_URL}"
  # Force canonical base URL used in discovery/issuer:
  KC_FEATURES: "hostname:v1"


networks:
  osss-net: {}


>>>>>>> 1ad8bdad

x-kc-db-env:
  KC_DB: ${KC_DB}
  KC_DB_URL_HOST: ${KC_DB_URL_HOST}
  KC_DB_URL_PORT: ${KC_DB_URL_PORT}
  KC_DB_URL_DATABASE: ${KC_DB_NAME}
  KC_DB_USERNAME: ${KC_DB_USERNAME}
  KC_DB_PASSWORD: ${KC_DB_PASSWORD}
  KC_DB_URL: ${KC_DB_URL}
  KC_DB_URL_PROPERTIES: ${KC_DB_URL_PROPERTIES}
  KC_LOG_LEVEL: TRACE
  QUARKUS_TRANSACTION_MANAGER_DEFAULT_TRANSACTION_TIMEOUT: PT30M
  QUARKUS_DATASOURCE_JDBC_ACQUISITION_TIMEOUT: 600s
  QUARKUS_DATASOURCE_JDBC_BACKGROUND_VALIDATION_INTERVAL: 30S
  QUARKUS_DATASOURCE_JDBC_VALIDATION_QUERY: SELECT 1
  QUARKUS_LOG_LEVEL: INFO
  KC_DB_POOL_INITIAL_SIZE: '1'
  KC_DB_POOL_MIN_SIZE: '1'
  KC_DB_POOL_MAX_SIZE: '5'
  KEYCLOAK_URL: ${KEYCLOAK_URL}
  KEYCLOAK_ADMIN: admin
  KEYCLOAK_ADMIN_PASSWORD: admin
  KEYCLOAK_REALM: OSSS
  KEYCLOAK_HEALTH_URL: ${KEYCLOAK_HEALTH_URL}
  KC_FEATURES: hostname:v1
networks:
  osss-net:
    external: true
    name: osss-net
volumes:
<<<<<<< HEAD
  consul_data: {}
  kc_postgres_data: {}
  osss_postgres_data: {}
  redis-data: {}
  es-data: {}
  filebeat-data: {}
  es-shared: {}
  pg_superset_data: {}
  superset_redis_data: {}
  trino_data: {}
  mysql_data: {}
  airflow-pgdata: {}
  ingestion_data: {}
  elasticsearch_data: {}
  ingestion-volume-dag-airflow: {}
  ingestion-volume-dags: {}
  ingestion-volume-tmp: {}
  om-es-data: {}
  ollama_data: {}
  web_node_modules: {}
  qdrant_data: {}
  minio_data: {}
  ai_pg_data: {}
  ai_redis_data: {}

services:
  consul:
    image: hashicorp/consul:1.18
    profiles:
    - consul
    container_name: consul
    command:
    - agent
    - -server
    - -bootstrap-expect=1
    - -client=0.0.0.0
    - -ui
    - -log-level=INFO
    - -config-dir=/consul/config
    cpus: 0.5
    mem_limit: 512m
    mem_reservation: 256m
    ports:
      - 8500:8500
      - 8600:8600/tcp
      - 8600:8600/udp
    volumes:
      - ./config_files/consul_data:/consul/data
      - ./config_files/consul/config:/consul/config:rw
      - ./config_files/consul/jwt:/consul/jwt:rw
    networks:
      - osss-net
    environment:
      CONSUL_HTTP_TOKEN: ${CONSUL_HTTP_TOKEN:-}
    healthcheck:
      test: consul info >/dev/null 2>&1 || exit 1
=======
  consul_data:
  kc_postgres_data:
  osss_postgres_data:
  redis-data:
  es-data:
  filebeat-data:
  es-shared:




services:



  # HashiCorp Consul (dev mode) — service discovery, DNS, UI
  consul:
    image: hashicorp/consul:1.18
    profiles: ["consol"]
    container_name: consul
    command: [ "agent","-dev","-client=0.0.0.0","-ui","-log-level=INFO" ]
    ports:
      - "8500:8500"          # HTTP UI/API
      - "8600:8600/tcp"      # DNS (TCP)
      - "8600:8600/udp"      # DNS (UDP)
    volumes:
      - consul_data:/consul/data
    networks: [ osss-net ]
    environment:
      # Registers services with Consul; Consul runs these checks from inside the container
      CONSUL_LOCAL_CONFIG: |
        {
          "datacenter": "dc1",
          "services": [
            {
              "name": "osss-postgres",
              "address": "osss_postgres",
              "port": 5432,
              "checks": [
                { "tcp": "osss_postgres:5432", "interval": "10s", "timeout": "2s" }
              ]
            },
            {
              "name": "kc-postgres",
              "address": "kc_postgres",
              "port": 5432,
              "checks": [
                { "tcp": "kc_postgres:5432", "interval": "10s", "timeout": "2s" }
              ]
            },
            {
              "name": "redis",
              "address": "redis",
              "port": 6379,
              "tags": ["cache", "redis"],
              "checks": [
                { "tcp": "redis:6379", "interval": "10s", "timeout": "2s" }
              ]
            },
            {
              "name": "vault",
              "address": "vault",
              "port": 8200,
              "tags": ["vault", "http"],
              "checks": [
                {
                  "http": "http://vault:8200/v1/sys/health?standbyok=true&sealedcode=503&standbycode=200&activecode=200",
                  "interval": "10s",
                  "timeout": "3s"
                }
              ]
            },
            {
              "name": "keycloak",
              "address": "keycloak",
              "port": 8080,
              "tags": ["keycloak", "http"],
              "checks": [
                {
                  "http": "http://keycloak:9000/health/ready",
                  "interval": "10s",
                  "timeout": "3s",
                  "DeregisterCriticalServiceAfter": "1m"
                }
              ]
            },
            {
              "name":"elasticsearch",
              "address":"elasticsearch",
              "port":9200,
              "checks":[
                {"http":"http://elasticsearch:9200","interval":"10s","timeout":"3s"}
              ]
            },
            {
              "name":"kibana",
              "address":"kibana",
              "port":5601,
              "checks":[
                {"http":"http://kibana:5601/api/status","interval":"10s","timeout":"3s"}
              ]
            }
          ]
        }

    healthcheck:
      test: [ "CMD-SHELL", "consul info >/dev/null 2>&1" ]
>>>>>>> 1ad8bdad
      interval: 5s
      timeout: 3s
      retries: 20
    restart: unless-stopped
<<<<<<< HEAD
  consul-jwt-init:
    image: hashicorp/consul:1.18
    profiles:
      - consul
    container_name: consul-jwt-init
    networks:
      - osss-net
    depends_on:
      - consul
    environment:
      CONSUL_HTTP_ADDR: http://consul:8500
      CONSUL_HTTP_TOKEN: ${CONSUL_HTTP_TOKEN}
    volumes:
      - ./config_files/consul/jwt/jwt.json:/cfg/jwt.json:ro
      - ./config_files/consul/init-jwt.sh:/cfg/init-jwt.sh:ro
    entrypoint:
      - /bin/sh
      - -exc
    command:
      - /cfg/init-jwt.sh
    restart: 'no'
  app:
    profiles:
    - app
    networks:
    - osss-net
    container_name: app
    hostname: app
    cpus: 2.0
    mem_limit: 3g
    mem_reservation: 2g
=======



  app:
    profiles: ["app"]
    networks: [ osss-net ]
    container_name: app
>>>>>>> 1ad8bdad
    build:
      context: .
      dockerfile: docker/app/Dockerfile
    command:
<<<<<<< HEAD
    - uvicorn
    - src.OSSS.main:app
    - --host
    - 0.0.0.0
    - --port
    - '8000'
    - --reload
    - --log-level
    - info
    - --access-log
    - --log-config
    - /workspace/docker/logging.yaml
    working_dir: /workspace
    ports:
    - 127.0.0.1:8081:8000
    entrypoint:
    - /usr/local/bin/app-entrypoint.sh
    volumes:
    - ./:/workspace:cached
    - ./docker/logging.yml:/workspace/docker/logging.yaml:ro
    - ./scripts/app-entrypoint.sh:/usr/local/bin/app-entrypoint.sh:ro

    labels:
      co.elastic.logs/enabled: 'true'
      co.elastic.logs/processors.1.decode_json_fields.fields: message
      co.elastic.logs/processors.1.decode_json_fields.target: ''
      co.elastic.logs/processors.1.decode_json_fields.overwrite_keys: 'true'
      co.elastic.logs/processors.2.add_fields.target: app
      co.elastic.logs/processors.2.add_fields.fields.service: osss-api
    environment:
      OSSS_VERBOSE_AUTH: '1'
      PYTHONUNBUFFERED: '1'
      PYTHONLOGLEVEL: DEBUG
      LOG_LEVEL: DEBUG
      UVICORN_LOG_LEVEL: debug
      UVICORN_ACCESS_LOG: '1'
      KEYCLOAK_ISSUER: ${KEYCLOAK_ISSUER}
      KEYCLOAK_JWKS_URL: ${KEYCLOAK_JWKS_URL}
      AUTHLIB_DEBUG: '1'
      OAUTHLIB_INSECURE_TRANSPORT: '1'
      HTTPX_LOG_LEVEL: DEBUG
      REQUESTS_LOG_LEVEL: DEBUG
      JOSE_LOG_LEVEL: DEBUG
      JWcrypto_LOG_LEVEL: DEBUG
      HOST: 0.0.0.0
      PORT: '8000'
      PYTHONPATH: /workspace/src
      WATCHFILES_FORCE_POLLING: 'true'
      CORS_ALLOW_ORIGINS: ${CORS_ALLOW_ORIGINS}
      CORS_ORIGINS: ${CORS_ORIGINS}

      # Using the baked-in system trust from your Dockerfile:
      REQUESTS_CA_BUNDLE: "/etc/ssl/certs/ca-certificates.crt"
      SSL_CERT_FILE: "/etc/ssl/certs/ca-certificates.crt"
      CURL_CA_BUNDLE: "/etc/ssl/certs/ca-certificates.crt"

      OIDC_DISCOVERY_URL_INTERNAL: "${OIDC_DISCOVERY_URL_INTERNAL}"
      OIDC_TOKEN_URL_INTERNAL: "${OIDC_TOKEN_URL_INTERNAL}"
      OIDC_JWKS_URL_INTERNAL: "${OIDC_JWKS_URL_INTERNAL}"
      KEYCLOAK_INTERNAL_BASE: "${KEYCLOAK_INTERNAL_BASE}"

      OIDC_ISSUER: ${OIDC_ISSUER}
      OIDC_CLIENT_ID: osss-api
      OIDC_CLIENT_SECRET: ${OIDC_CLIENT_SECRET:-password}
      OSSS_PUBLIC_BASE_URL: http://localhost:8081
      OIDC_REDIRECT_URL: http://localhost:8081/callback
      OIDC_LOGOUT_REDIRECT_URL: http://localhost:8081/
      OIDC_VERIFY_AUD: '0'
      ALLOWED_CLOCK_SKEW: '60'
      REDIS_URL: redis://redis:6379/0
      SESSION_REDIS_HOST: redis
      SESSION_REDIS_PORT: '6379'
      KEYCLOAK_CLIENT_ID: osss-api
      KEYCLOAK_CLIENT_SECRET: password
      ASYNC_DATABASE_URL: postgresql+asyncpg://${OSSS_DB_USER}:${OSSS_DB_PASSWORD}@osss_postgres:5432/${OSSS_DB_NAME}
      ALEMBIC_DATABASE_URL: postgresql+asyncpg://${OSSS_DB_USER}:${OSSS_DB_PASSWORD}@osss_postgres:5432/${OSSS_DB_NAME}
      OIDC_JWKS_URL_INTERNAL: ${OIDC_JWKS_URL_INTERNAL}
      OIDC_VERIFY_ISS: ${OIDC_VERIFY_ISS}
      MIGRATIONS_DIR: /app/src/OSSS/db/migrations
=======
      - uvicorn
      - src.OSSS.main:app
      - --host
      - 0.0.0.0
      - --port
      - "8000"
      - --reload
      - --log-level
      - info
      - --no-use-colors        # ← was "--use-colors false"
      - --access-log
      - --log-config
      - /workspace/docker/logging.json
    working_dir: /workspace
    ports:
      - "8081:8000"     # host:container
    entrypoint: ["/usr/local/bin/app-entrypoint.sh"]

    volumes:
      - ./:/workspace:cached
      - ./docker/logging.yml:/workspace/docker/logging.yaml:ro
      - ./scripts/app-entrypoint.sh:/usr/local/bin/app-entrypoint.sh:ro   # file -> file ✅

    labels:
      co.elastic.logs/enabled: "true"
      co.elastic.logs/processors.1.decode_json_fields.fields: 'message'
      co.elastic.logs/processors.1.decode_json_fields.target: ''
      co.elastic.logs/processors.1.decode_json_fields.overwrite_keys: 'true'
      co.elastic.logs/processors.2.add_fields.target: 'app'
      co.elastic.logs/processors.2.add_fields.fields.service: 'osss-api'


    environment:
      # --- verbose logging knobs ---
      OSSS_VERBOSE_AUTH: "1"
      PYTHONUNBUFFERED: "1"
      PYTHONLOGLEVEL: DEBUG         # stdlib logging default
      LOG_LEVEL: DEBUG              # if your app reads this
      UVICORN_LOG_LEVEL: debug
      UVICORN_ACCESS_LOG: "1"

      KEYCLOAK_ISSUER: "${KEYCLOAK_ISSUER}"   # if your code also checks this
      KEYCLOAK_JWKS_URL: "${KEYCLOAK_JWKS_URL}"


      # Auth/OIDC stacks you might be using
      AUTHLIB_DEBUG: "1"            # Authlib (common with OIDC)
      OAUTHLIB_INSECURE_TRANSPORT: "1"  # allow http redirect/token exchange in dev

      # HTTP client debug (pick whichever your app uses)
      HTTPX_LOG_LEVEL: DEBUG
      REQUESTS_LOG_LEVEL: DEBUG

      # JWT/JWK libs often used under the hood
      JOSE_LOG_LEVEL: DEBUG
      JWcrypto_LOG_LEVEL: DEBUG

      HOST: 0.0.0.0
      PORT: "8000"
      PYTHONPATH: /workspace/src
      WATCHFILES_FORCE_POLLING: "true"
      # OIDC (unchanged)
      CORS_ALLOW_ORIGINS: "${CORS_ALLOW_ORIGINS}"
      CORS_ORIGINS: "${CORS_ORIGINS}"


      # external/public issuer (what tokens advertise)
      OIDC_ISSUER: "${OIDC_ISSUER}"

      # internal container-to-container paths (what your app should call)
      OIDC_DISCOVERY_URL_INTERNAL: "${OIDC_DISCOVERY_URL_INTERNAL}"
      OIDC_TOKEN_URL_INTERNAL: "${OIDC_TOKEN_URL_INTERNAL}"
      # optional (if you verify via JWKS directly)
      OIDC_JWKS_URL: "${OIDC_JWKS_URL}"

      # OIDC — must match how Keycloak issues tokens
      OIDC_CLIENT_ID: osss-api
      # If client is confidential:
      OIDC_CLIENT_SECRET: ${OIDC_CLIENT_SECRET:-password}
      # Public URLs your API advertises/uses for redirects
      OSSS_PUBLIC_BASE_URL: http://localhost:8081
      OIDC_REDIRECT_URL: http://localhost:8081/callback
      OIDC_LOGOUT_REDIRECT_URL: http://localhost:8081/
      # Helpful toggles while wiring up
      OIDC_VERIFY_AUD: "0"          # flip to "1" after adding audience mapper
      ALLOWED_CLOCK_SKEW: "60"
      # Sessions/Redis (you already fixed the host)
      REDIS_URL: redis://redis:6379/0
      SESSION_REDIS_HOST: redis
      SESSION_REDIS_PORT: "6379"
      KEYCLOAK_CLIENT_ID: osss-api
      KEYCLOAK_CLIENT_SECRET: password   # <-- use the real secret from Keycloak

      # This one is used by your async engine at runtime:
      ASYNC_DATABASE_URL: postgresql+asyncpg://${OSSS_DB_USER}:${OSSS_DB_PASSWORD}@osss_postgres:5432/${OSSS_DB_NAME}
      ALEMBIC_DATABASE_URL: postgresql+asyncpg://${OSSS_DB_USER}:${OSSS_DB_PASSWORD}@osss_postgres:5432/${OSSS_DB_NAME}

      OIDC_JWKS_URL_INTERNAL: ${OIDC_JWKS_URL_INTERNAL}

      # keep issuer verification on now that we pinned it correctly
      OIDC_VERIFY_ISS: "${OIDC_VERIFY_ISS}"

      MIGRATIONS_DIR: /app/src/OSSS/db/migrations   # <-- adjust to your repo
>>>>>>> 1ad8bdad
      REPO_ROOT: /app
      ALEMBIC_CMD: alembic
      ALEMBIC_INI: /app/alembic.ini
      OSSS_DB_PASSWORD: ${OSSS_DB_PASSWORD}
      OSSS_DB_NAME: ${OSSS_DB_NAME}
      OSSS_DB_USER: ${OSSS_DB_USER}
      POSTGRES_USER: ${POSTGRES_USER}
      POSTGRES_PASSWORD: ${POSTGRES_PASSWORD}
      POSTGRES_DB: ${POSTGRES_DB}
<<<<<<< HEAD
      DATABASE_URL: ${ASYNC_DATABASE_URL}
    depends_on:
      redis:
        condition: service_healthy
      osss_postgres:
        condition: service_started
    healthcheck:
      test: curl -fsS http://localhost:8000/healthz >/dev/null || exit 1
=======
      DATABASE_URL: ${ASYNC_DATABASE_URL}   # keep them in lockstep



    depends_on:
      redis:
        condition: service_healthy   # ✅ wait for redis to be ready
      osss_postgres:
        condition: service_started
      keycloak:
        condition: service_healthy
    healthcheck: # ✅ let compose decide if the app is ready
      test: [ "CMD-SHELL","curl -fsS http://localhost:8000/healthz >/dev/null || exit 1" ]
>>>>>>> 1ad8bdad
      interval: 5s
      timeout: 3s
      retries: 90
      start_period: 20s
<<<<<<< HEAD
  web:
    profiles:
    - web-app
    networks:
    - osss-net
    container_name: web
    hostname: web
    cpus: 2.0
    mem_limit: 2g
    mem_reservation: 1g
=======



  web:
    profiles: ["web-app"]
    networks: [ osss-net ]
    container_name: web
>>>>>>> 1ad8bdad
    build:
      context: ./src/osss-web
      dockerfile: ../../docker/osss-web/Dockerfile
    command: npm run dev -- --port 3000
    depends_on:
      app:
        condition: service_healthy
<<<<<<< HEAD
      redis:
        condition: service_healthy
    environment:
      REDIS_URL: 'redis://redis:6379/0'
      NODE_EXTRA_CA_CERTS: '/app/certs/keycloak-ca.crt'
      NODE_ENV: development
      CHOKIDAR_USEPOLLING: 'true'
      WATCHPACK_POLLING: 'true'
      OSSS_API_URL: ${OSSS_API_URL}
    volumes:
    - ./src/osss-web:/app:cached
    - web_node_modules:/app/node_modules   # <— use the named volume
    - ./config_files/keycloak/secrets/ca/ca.crt:/app/certs/keycloak-ca.crt:ro,Z
    working_dir: /app
    ports:
    - 3000:3000
    labels:
      co.elastic.logs/enabled: 'true'
      co.elastic.logs/processors.1.decode_json_fields.fields: message
      co.elastic.logs/processors.1.decode_json_fields.target: ''
      co.elastic.logs/processors.1.decode_json_fields.overwrite_keys: 'true'
      co.elastic.logs/processors.2.add_fields.target: app
      co.elastic.logs/processors.2.add_fields.fields.service: osss-web
    healthcheck:
      test:
        - CMD-SHELL
        - node -e "fetch('http://127.0.0.1:3000/').then(r=>process.exit(r.ok?0:1)).catch(()=>process.exit(1))"
      interval: 10s
      timeout: 5s
      retries: 30
      start_period: 60s
  osss_postgres:
    image: postgres:16-alpine
    profiles:
    - app
    container_name: osss_postgres
    cpus: 1.0
    mem_limit: 1536m
    mem_reservation: 1g
    environment:
      POSTGRES_USER: ${POSTGRES_USER}
      POSTGRES_PASSWORD: ${POSTGRES_PASSWORD}
      POSTGRES_DB: ${POSTGRES_DB}
      OSSS_DB_USER: ${OSSS_DB_USER}
      OSSS_DB_PASSWORD: ${OSSS_DB_PASSWORD}
      OSSS_DB_NAME: ${OSSS_DB_NAME}
      POSTGRES_INITDB_ARGS: ${POSTGRES_INITDB_ARGS}
    networks:
    - osss-net
    ports:
    - 5433:5432
    volumes:
    - osss_postgres_data:/var/lib/postgresql/data
    - ./scripts/init-osss.sh:/docker-entrypoint-initdb.d/20-init-osss.sh:ro
    healthcheck:
      test: pg_isready -U "$${POSTGRES_USER}" -d "$${POSTGRES_DB}" -h 127.0.0.1 -p
        5432 || exit 1
      interval: 5s
      timeout: 5s
      retries: 20
  redis:
    image: redis:7-alpine
    profiles:
    - app
    cpus: 0.5
    mem_limit: 512m
    mem_reservation: 256m
    container_name: redis
    command:
    - redis-server
    - --appendonly
    - 'yes'
    ports:
    - 6379:6379
    networks:
    - osss-net
    volumes:
    - redis-data:/data
    healthcheck:
      test:
      - CMD
      - redis-cli
      - ping
=======
    environment:
      NODE_ENV: development
      # These make file watching reliable in containers:
      CHOKIDAR_USEPOLLING: "true"
      WATCHPACK_POLLING: "true"
      # Point web at the API container:
      OSSS_API_URL: "${OSSS_API_URL}"
    volumes:
      - ./src/osss-web:/app:cached
      - /app/node_modules
    working_dir: /app
    ports:
      - "3000:3000"
    labels:
      co.elastic.logs/enabled: "true"
      co.elastic.logs/processors.1.decode_json_fields.fields: 'message'
      co.elastic.logs/processors.1.decode_json_fields.target: ''
      co.elastic.logs/processors.1.decode_json_fields.overwrite_keys: 'true'
      co.elastic.logs/processors.2.add_fields.target: 'app'
      co.elastic.logs/processors.2.add_fields.fields.service: 'osss-web'



  osss_postgres:
    image: postgres:16-alpine
    profiles: [ "app" ]
    container_name: osss_postgres
    environment:
      # Primary bootstrap user for the cluster
      POSTGRES_USER: "${POSTGRES_USER}"
      POSTGRES_PASSWORD: "${POSTGRES_PASSWORD}"
      POSTGRES_DB: "${POSTGRES_DB}"

      # App credentials you want created at init time
      OSSS_DB_USER: ${OSSS_DB_USER}
      OSSS_DB_PASSWORD: ${OSSS_DB_PASSWORD}
      OSSS_DB_NAME: ${OSSS_DB_NAME}

      # (optional) stricter auth for host connections on fresh init
      POSTGRES_INITDB_ARGS: "${POSTGRES_INITDB_ARGS}"

    networks: [ osss-net ]
    ports:
      - "5433:5432"
    volumes:
      - osss_postgres_data:/var/lib/postgresql/data
      # Mount an init script that creates role/db on first init only
      - ./scripts/init-osss.sh:/docker-entrypoint-initdb.d/20-init-osss.sh:ro
    healthcheck:
      # Use the configured superuser & db (NOTE the $$ to escape for Compose)
      test: [ "CMD-SHELL", "pg_isready -U \"$${POSTGRES_USER}\" -d \"$${POSTGRES_DB}\" -h 127.0.0.1 -p 5432 || exit 1" ]
      interval: 5s
      timeout: 5s
      retries: 20


  redis:
    image: redis:7-alpine
    profiles: ["app"]
    container_name: redis
    command: [ "redis-server", "--appendonly", "yes" ]
    ports:
      - "6379:6379"        # optional for host access; containers use 'redis:6379'
    networks: [ osss-net ]
    volumes:
      - redis-data:/data
    healthcheck:
      test: [ "CMD", "redis-cli", "ping" ]
>>>>>>> 1ad8bdad
      interval: 5s
      timeout: 3s
      retries: 20
    restart: unless-stopped
<<<<<<< HEAD
  kc_postgres:
    image: postgres:16
    profiles:
    - keycloak
    cpus: 1.0
    mem_limit: 1536m
    mem_reservation: 1g
=======


  kc_postgres:
    image: postgres:16
    profiles: ["keycloak"]
>>>>>>> 1ad8bdad
    container_name: kc_postgres
    environment:
      POSTGRES_DB: ${KC_DB_NAME}
      POSTGRES_USER: ${KC_DB_USERNAME}
      POSTGRES_PASSWORD: ${KC_DB_PASSWORD}
<<<<<<< HEAD
    networks:
    - osss-net
    volumes:
    - kc_postgres_data:/var/lib/postgresql/data
    healthcheck:
      test: pg_isready -U ${KC_DB_USERNAME:-keycloak} -d ${KC_DB_NAME:-keycloak} -h
        127.0.0.1 -p 5432 || exit 1
=======

    networks: [ osss-net ]
    volumes:
      - kc_postgres_data:/var/lib/postgresql/data
    healthcheck:
      test: [ "CMD-SHELL","pg_isready -U ${KC_DB_USERNAME:-keycloak} -d ${KC_DB_NAME:-keycloak} -h 127.0.0.1 -p 5432 || exit 1" ]
>>>>>>> 1ad8bdad
      interval: 5s
      timeout: 5s
      retries: 30
      start_period: 10s
    restart: always
<<<<<<< HEAD
=======

>>>>>>> 1ad8bdad
  keycloak:
    build:
      context: .
      dockerfile: docker/keycloak/Dockerfile
<<<<<<< HEAD
    profiles:
    - keycloak
    container_name: keycloak
    networks:
      osss-net:
        aliases:
        - keycloak.local
=======
    profiles: ["keycloak"]
    container_name: keycloak
    networks:
      osss-net:
        aliases: [ keycloak.local ]
>>>>>>> 1ad8bdad
    environment:
      KC_HTTP_MANAGEMENT_PORT: "9000"
      KC_HTTP_MANAGEMENT_SCHEME: "http"
      KC_HTTP_PORT: 8080
      KC_DB: ${KC_DB}
      KC_DB_URL: jdbc:postgresql://${KC_DB_HOST}:${KC_DB_PORT}/${KC_DB_NAME}
      KC_DB_USERNAME: ${KC_DB_USERNAME}
      KC_DB_PASSWORD: ${KC_DB_PASSWORD}
      KEYCLOAK_ADMIN: ${KEYCLOAK_ADMIN}
      KEYCLOAK_ADMIN_PASSWORD: ${KEYCLOAK_ADMIN_PASSWORD}
<<<<<<< HEAD
      KC_HTTPS_CERTIFICATE_FILE: /opt/keycloak/conf/tls/server.crt
      KC_HTTPS_CERTIFICATE_KEY_FILE: /opt/keycloak/conf/tls/server.key
      KC_HEALTH_ENABLED: 'true'
      KC_HOSTNAME: ${KC_HOSTNAME}
      KC_DB_SCHEMA: ${KC_DB_SCHEMA}
      QUARKUS_HIBERNATE_ORM_PERSISTENCE_XML_IGNORE: 'true'
      JAVA_OPTS: ${JAVA_OPTS}
      KC_DB_POOL_INITIAL_SIZE: '20'
      KC_DB_POOL_MIN_SIZE: '20'
      KC_DB_POOL_MAX_SIZE: '50'
      KC_LOG_LEVEL: ${KC_LOG_LEVEL}
      KC_PROXY: ${KC_PROXY}
      KC_HTTP_ENABLED: ${KC_HTTP_ENABLED}
      KC_HOSTNAME_STRICT: ${KC_HOSTNAME_STRICT}
      ADMIN_USER: ${KEYCLOAK_ADMIN}
      ADMIN_PWD: ${KEYCLOAK_ADMIN_PASSWORD}
      KC_URL: ${KC_URL}
      # 👇 make management listen on all interfaces (not just loopback)
      QUARKUS_MANAGEMENT_HOST: "0.0.0.0"
      # (optional but explicit)
      QUARKUS_MANAGEMENT_ENABLED: "true"
      QUARKUS_MANAGEMENT_PORT: "9000"

    volumes:
    - ./realm-export.json:/opt/keycloak/data/import/10-OSSS.json:ro
    - ./docker/keycloak/quarkus.properties:/opt/keycloak/conf/quarkus.properties:ro
    - ./config_files/keycloak/secrets/keycloak:/opt/keycloak/conf/tls:ro

    ports:
    - 8443:8443
    #- 8080:8080
    cpus: 2.0
    mem_limit: 2g
=======
      KC_HEALTH_ENABLED: "true"
      KC_HOSTNAME: "${KC_HOSTNAME}"
      KC_DB_SCHEMA: "${KC_DB_SCHEMA}"
      #KC_SPI_EVENTS_LISTENER_MAPPERSYNC_ENABLED: "false"

      # ✅ Force Quarkus to ignore any persistence.xml during the BUILD step
      QUARKUS_HIBERNATE_ORM_PERSISTENCE_XML_IGNORE: "true"

      JAVA_OPTS: "${JAVA_OPTS}"


      # Pool tuning (fine)
      KC_DB_POOL_INITIAL_SIZE: "20"
      KC_DB_POOL_MIN_SIZE: "20"
      KC_DB_POOL_MAX_SIZE: "50"


      # Optional verbose logging while you debug imports
      KC_LOG_LEVEL: "${KC_LOG_LEVEL}"

      # Make tokens & well-known advertise the external URL (what your app expects)
      KC_HOSTNAME_URL: "${KC_HOSTNAME_URL}"              # public URL (what users/browsers hit)
      KC_HOSTNAME_ADMIN_URL: "${KC_HOSTNAME_ADMIN_URL}"      # admin too

      # good practice when sitting behind any port mapping / proxy
      KC_PROXY: "${KC_PROXY}"
      # ensure HTTP is enabled in dev (since you’re not on TLS locally)
      KC_HTTP_ENABLED: "${KC_HTTP_ENABLED}"
      # optional: tolerate mixed inbound Host headers during dev
      KC_HOSTNAME_STRICT: "${KC_HOSTNAME_STRICT}"

      ADMIN_USER: "${KEYCLOAK_ADMIN}"
      ADMIN_PWD: "${KEYCLOAK_ADMIN_PASSWORD}"
      KC_URL: "${KC_URL}"

    volumes:
      # File(s) must live at /opt/keycloak/data/import inside the container and be .json
      - ./realm-export.json:/opt/keycloak/data/import/10-OSSS.json:ro
      - ./docker/keycloak/quarkus.properties:/opt/keycloak/conf/quarkus.properties:ro

      # If you split files, mount them all here with .json suffixes (Keycloak merges by realm name)
      # - ./OSSS-roles.json:/opt/keycloak/data/import/20-roles.json:ro
      # - ./OSSS-clients.json:/opt/keycloak/data/import/30-clients.json:ro
      # - ./OSSS-groups.json:/opt/keycloak/data/import/40-groups.json:ro
      # - ./OSSS-users.json:/opt/keycloak/data/import/50-users.json:ro
    ports:
      - "8080:8080"   # add this so host can reach keycloak:8080

    mem_limit: 2g             # honored by non-Swarm compose
>>>>>>> 1ad8bdad
    mem_reservation: 1g
    depends_on:
      kc_postgres:
        condition: service_healthy
    restart: always
    healthcheck:
<<<<<<< HEAD
      test:
        - CMD-SHELL
        - |
          set -e
          curl -fsSk "https://127.0.0.1:${KC_MANAGEMENT_HTTP_PORT:-9000}/health/ready" >/dev/null
      interval: 10s
      timeout: 10s
      retries: 600
      start_period: 300s
  vault:
    image: hashicorp/vault:1.20.3
    container_name: vault
    cpus: 1.0
    mem_limit: 1g
    mem_reservation: 512m
    profiles:
    - vault
    pull_policy: always
    ports:
    - 8200:8200
    cap_add:
    - IPC_LOCK
    networks:
    - osss-net
    environment:
      VAULT_DEV_ROOT_TOKEN_ID: ${VAULT_DEV_ROOT_TOKEN_ID}
      VAULT_DEV_LISTEN_ADDRESS: ${VAULT_DEV_LISTEN_ADDRESS}
      VAULT_UI: ${VAULT_UI}
      VAULT_API_ADDR: ${VAULT_API_ADDR}
=======
      test: [ "CMD", "/opt/keycloak/healthcheck.sh" ]
      interval: 10s
      timeout: 10s
      retries: 190

  vault:
    #build:
    #  context: .                      # repo root
    #  dockerfile: docker/vault/Dockerfile
    image: hashicorp/vault:1.20.3
    container_name: vault
    profiles: ["vault"]
    pull_policy: always
    ports: [ "8200:8200" ]
    cap_add: [ "IPC_LOCK" ]
    # ⬇️ Put Vault on the host network so `localhost:8080` is reachable
    networks: [ osss-net ]
    environment:
      VAULT_DEV_ROOT_TOKEN_ID: "${VAULT_DEV_ROOT_TOKEN_ID}"
      VAULT_DEV_LISTEN_ADDRESS: "${VAULT_DEV_LISTEN_ADDRESS}"
      VAULT_UI: "${VAULT_UI}"
      # internal address used by other containers
      VAULT_API_ADDR: "${VAULT_API_ADDR}"
>>>>>>> 1ad8bdad
    depends_on:
      keycloak:
        condition: service_healthy
    command:
<<<<<<< HEAD
    - server
    - -dev
    - -dev-root-token-id=root
    - -dev-listen-address=0.0.0.0:8200
    healthcheck:
      test: wget -qO- http://127.0.0.1:8200/v1/sys/health | grep -q '"initialized":true'
=======
      - server
      - -dev
      - -dev-root-token-id=root
      - -dev-listen-address=0.0.0.0:8200
    healthcheck:
      test: [ "CMD-SHELL","wget -qO- http://127.0.0.1:8200/v1/sys/health | grep -q '\"initialized\":true'" ]
>>>>>>> 1ad8bdad
      interval: 10s
      timeout: 5s
      retries: 30
      start_period: 10s
    restart: unless-stopped
<<<<<<< HEAD
  vault-oidc-setup:
    profiles:
    - vault
    container_name: vault-oidc-setup
    build:
      context: .
      dockerfile: docker/vault-oidc-setup/Dockerfile
    networks:
    - osss-net
    cpus: 0.5
    mem_limit: 512m
    mem_reservation: 256m
=======

  vault-oidc-setup:
    profiles: ["vault"]
    container_name: vault-oidc-setup
    build:
      context: .                      # repo root
      dockerfile: docker/vault-oidc-setup/Dockerfile
    networks: [ osss-net ]
>>>>>>> 1ad8bdad
    depends_on:
      vault:
        condition: service_healthy
      keycloak:
        condition: service_healthy
    environment:
<<<<<<< HEAD
      VERBOSE: '1'
      DEBUG: '1'
      VAULT_LOG_LEVEL: debug
      GODEBUG: http2debug=2
      VAULT_ADDR: ${VAULT_ADDR}
      VAULT_TOKEN: ${VAULT_TOKEN}
      OIDC_DISCOVERY_URL: ${OIDC_DISCOVERY_URL}
      VAULT_OIDC_DISCOVERY_URL: ${VAULT_OIDC_DISCOVERY_URL}
      VAULT_OIDC_CLIENT_ID: ${VAULT_OIDC_CLIENT_ID}
      VAULT_OIDC_CLIENT_SECRET: ${VAULT_OIDC_CLIENT_SECRET}
      VAULT_OIDC_ROLE: ${VAULT_OIDC_ROLE}
      VAULT_TOKEN_FILE: /root/.vault-token
      OIDC_ADMIN_GROUP: /vault-admin
      VAULT_UI_REDIRECT_1: http://127.0.0.1:8200/ui/vault/auth/oidc/oidc/callback
      VAULT_UI_REDIRECT_2: http://localhost:8200/ui/vault/auth/oidc/oidc/callback
      VAULT_UI_REDIRECT_3: http://vault:8200/ui/vault/auth/oidc/oidc/callback
      VAULT_CLI_REDIRECT_1: http://127.0.0.1:8250/oidc/callback
      VAULT_CLI_REDIRECT_2: http://localhost:8250/oidc/callback
      VAULT_CLI_REDIRECT_3: http://vault:8250/oidc/callback
      # Trust Keycloak CA inside this container:
      CURL_CA_BUNDLE: /etc/ssl/certs/keycloak-ca.crt
      SSL_CERT_FILE: /etc/ssl/certs/keycloak-ca.crt
    volumes:
    - ./scripts/vault-oidc-setup.sh:/setup.sh:ro
    - ~/.vault-token:/root/.vault-token:ro
    - ./config_files/keycloak/secrets/ca/ca.crt:/etc/ssl/certs/keycloak-ca.crt:ro,Z
    entrypoint:
    - /bin/sh
    - -lc
    - /setup.sh
    restart: 'no'
  vault-seed:
    image: alpine:3.20
    profiles:
    - vault
    container_name: vault-seed
    env_file: .env
    networks:
    - osss-net
    cpus: 0.25
    mem_limit: 256m
    mem_reservation: 128m
    environment:
      VAULT_ADDR: http://vault:8200
      VAULT_TOKEN: ${VAULT_TOKEN:-root}
      VAULT_KV_PATH: ${VAULT_KV_PATH:-app}
      SEED_VAULT_TOKEN: ${VAULT_TOKEN:-root}
      VERBOSE: '1'
      DEBUG: '1'
=======
      VERBOSE: "1"
      DEBUG: "1"
      # Vault CLI logs
      VAULT_LOG_LEVEL: "debug"

      # If any Go-based client is used, get HTTP/2 timing (optional)
      GODEBUG: "http2debug=2"

      # talk to Vault via service DNS inside the compose network
      VAULT_ADDR: "${VAULT_ADDR}"
      VAULT_TOKEN: "${VAULT_TOKEN}"

      # Keycloak issuer (discovery URL without the /.well-known suffix)]
      OIDC_DISCOVERY_URL: "${OIDC_DISCOVERY_URL}"
      VAULT_OIDC_DISCOVERY_URL: "${VAULT_OIDC_DISCOVERY_URL}"
      VAULT_OIDC_CLIENT_ID: "${VAULT_OIDC_CLIENT_ID}"
      VAULT_OIDC_CLIENT_SECRET: "${VAULT_OIDC_CLIENT_SECRET}"
      VAULT_OIDC_ROLE: "${VAULT_OIDC_ROLE}"
      VAULT_TOKEN_FILE: "/root/.vault-token"
      OIDC_ADMIN_GROUP: "/vault-admin"

      # Allow both 127.0.0.1 and localhost for UI & CLI
      VAULT_UI_REDIRECT_1: "http://127.0.0.1:8200/ui/vault/auth/oidc/oidc/callback"
      VAULT_UI_REDIRECT_2: "http://localhost:8200/ui/vault/auth/oidc/oidc/callback"
      VAULT_UI_REDIRECT_3: "http://vault:8200/ui/vault/auth/oidc/oidc/callback"

      VAULT_CLI_REDIRECT_1: "http://127.0.0.1:8250/oidc/callback"
      VAULT_CLI_REDIRECT_2: "http://localhost:8250/oidc/callback"
      VAULT_CLI_REDIRECT_3: "http://vault:8250/oidc/callback"

    volumes: [ "./scripts/vault-oidc-setup.sh:/setup.sh:ro","~/.vault-token:/root/.vault-token:ro" ]
    entrypoint: [ "/bin/sh","-lc","/setup.sh" ]
    restart: "no"


  vault-seed:
    image: alpine:3.20
    profiles: ["vault"]
    container_name: vault-seed
    env_file: .env
    networks: [ osss-net ]
    environment:
      VAULT_ADDR: "http://vault:8200"
      VAULT_TOKEN: "${VAULT_TOKEN:-root}"
      VAULT_KV_PATH: "${VAULT_KV_PATH:-app}"
      SEED_VAULT_TOKEN: "${VAULT_TOKEN:-root}"
      VERBOSE: "1"   # set to 0 to quiet logs
      DEBUG: "1"     # set to 1 for shell trace
>>>>>>> 1ad8bdad
    depends_on:
      vault:
        condition: service_healthy
    volumes:
<<<<<<< HEAD
    - ./scripts/seed-vault.sh:/usr/local/bin/seed-vault:ro
    entrypoint:
    - /bin/sh
    - -lc
    - /usr/local/bin/seed-vault
    restart: 'no'
  shared-vol-init:
    image: alpine:3.20
    user: 0:0
    volumes:
      - es-shared:/shared
    container_name: shared-vol-init
    cpus: 0.1
    mem_limit: 128m
    mem_reservation: 64m
    entrypoint:
      - sh
      - -lc
    command: 'set -e

        mkdir -p /shared

        chmod 0777 /shared         # or 0770 with a shared group if you prefer

        '
    profiles:
      - elastic
    networks:
      - osss-net

  elasticsearch:
    image: docker.elastic.co/elasticsearch/elasticsearch:8.14.3
    profiles:
    - elastic
    container_name: elasticsearch
    hostname: elasticsearch
    cpus: 2.0
    mem_limit: 2g
    mem_reservation: 1g
    environment:
    - # put the secret in your .env instead of hardcoding here
    - OIDC_CLIENT_SECRET=${KIBANA_OIDC_CLIENT_SECRET}
    - discovery.type=single-node
    - xpack.security.enabled=true
    - xpack.security.http.ssl.enabled=false
    - ELASTIC_PASSWORD=${ELASTIC_PASSWORD}
    - ES_JAVA_OPTS=-Xms512m -Xmx512m
    - network.host=0.0.0.0
    ulimits:
      memlock:
        soft: -1
        hard: -1
    ports:
    - 9200:9200
    - 9300:9300
    networks:
    - osss-net
    command: [ "/bin/bash","-lc","set -euo pipefail; \
        [ -f config/elasticsearch.keystore ] || bin/elasticsearch-keystore create; \
        if ! bin/elasticsearch-keystore list | grep -qx 'xpack.security.authc.realms.oidc.oidc1.rp.client_secret'; then \
          echo \"$OIDC_CLIENT_SECRET\" | bin/elasticsearch-keystore add -xf xpack.security.authc.realms.oidc.oidc1.rp.client_secret; \
        fi; \
        exec /usr/local/bin/docker-entrypoint.sh eswrapper" ]
    volumes:
    - es-data:/usr/share/elasticsearch/data
    - ./config_files/elastic/elasticsearch.yml:/usr/share/elasticsearch/config/elasticsearch.yml:ro
    - ./config_files/keycloak/secrets/ca/ca.crt:/usr/share/elasticsearch/config/keycloak-ca.crt:ro

    healthcheck:
      test:
      - CMD-SHELL
      - curl -fsS -u elastic:${ELASTIC_PASSWORD} http://elasticsearch:9200/_cluster/health?wait_for_status=yellow&timeout=60s
        >/dev/null || exit 1
=======
      - ./scripts/seed-vault.sh:/usr/local/bin/seed-vault:ro
    entrypoint: [ "/bin/sh","-lc","/usr/local/bin/seed-vault" ]
    restart: "no"


  shared-vol-init:
    image: alpine:3.20
    user: "0:0"
    volumes: [ es-shared:/shared ]
    container_name: shared-vol-init
    entrypoint: [ "sh","-lc" ]
    command: |
      set -e
      mkdir -p /shared
      chmod 0777 /shared         # or 0770 with a shared group if you prefer
    profiles: [ "elastic" ]
    networks: [ osss-net ]

  elasticsearch:
    image: docker.elastic.co/elasticsearch/elasticsearch:8.14.3
    profiles: ["elastic"]
    container_name: elasticsearch
    environment:
      - discovery.type=single-node
      - xpack.security.enabled=true            # ← was false
      - xpack.security.http.ssl.enabled=false
      - ELASTIC_PASSWORD=${ELASTIC_PASSWORD}   # password for the built-in 'elastic' superuser
      - ES_JAVA_OPTS=-Xms512m -Xmx512m
    ulimits:
      memlock: { soft: -1, hard: -1 }
    ports:
      - "9200:9200"
    networks: [ osss-net ]
    volumes:
      - es-data:/usr/share/elasticsearch/data
    healthcheck:
      test:
        [
          "CMD-SHELL",
          "curl -fsS -u elastic:${ELASTIC_PASSWORD} http://localhost:9200/_cluster/health?wait_for_status=yellow\\&timeout=60s >/dev/null"
        ]
>>>>>>> 1ad8bdad
      interval: 30s
      timeout: 10s
      retries: 50
    restart: unless-stopped
<<<<<<< HEAD
  kibana-pass-init:
    image: curlimages/curl:8.8.0
    networks:
    - osss-net
    profiles:
    - elastic
    cpus: 0.5
    mem_limit: 512m
    mem_reservation: 256m
=======

  kibana-pass-init:
    image: curlimages/curl:8.8.0
    networks: [ osss-net ]
    profiles: [ "elastic" ]
>>>>>>> 1ad8bdad
    container_name: kibana-pass-init
    depends_on:
      elasticsearch:
        condition: service_healthy
    environment:
      ELASTIC_PASSWORD: ${ELASTIC_PASSWORD}
      KIBANA_PASSWORD: ${KIBANA_PASSWORD}
      ES_URL: http://elasticsearch:9200
<<<<<<< HEAD
    entrypoint:
    - sh
    - -lc
    command:
    - "set -euo pipefail; now() { date -Iseconds; }; log() { printf '%s %s\\n' \"\
      $$(now)\" \"$$*\"; }; mask() { s=\"$$1\"; [ -z \"$$s\" ] && printf '(empty)\\\
      n' || { [ \"$${#s}\" -le 8 ] && printf '******\\n' || printf '%s******\\n' \"\
      $${s%??????}\"; }; }; log \"ES_URL=$$ES_URL\"; log \"ELASTIC_PASSWORD=$$(mask\
      \ \"$$ELASTIC_PASSWORD\")\"; log \"KIBANA_PASSWORD=$$(mask \"$$KIBANA_PASSWORD\"\
      )\"; log \"Waiting for Elasticsearch cluster health...\"; __tries=0; while :;\
      \ do\n  __code=\"$$(curl -sS -o /dev/null -w '%{http_code}' -u \"elastic:$$ELASTIC_PASSWORD\"\
      \ \"$$ES_URL/_cluster/health\" || echo 000)\";\n  log \"cluster health http_code=$$__code\"\
      ;\n  [ \"$$__code\" = \"200\" ] && break;\n  __tries=$$((__tries+1)); [ \"$$__tries\"\
      \ -le 180 ] || { log \"Elasticsearch not ready after 180 attempts\"; exit 1;\
      \ };\n  sleep 3;\ndone; log \"Elasticsearch reachable\"; log \"Setting kibana_system\
      \ password...\"; __resp=\"$$(curl -sS -u \"elastic:$$ELASTIC_PASSWORD\" -H 'Content-Type:\
      \ application/json' -w '\\nHTTP_STATUS:%{http_code}\\n' -X POST \"$$ES_URL/_security/user/kibana_system/_password\"\
      \ -d \"{\\\"password\\\":\\\"$$KIBANA_PASSWORD\\\"}\")\"; __rc=\"$$(printf '%s'\
      \ \"$$__resp\" | sed -n 's/^HTTP_STATUS://p')\"; __body=\"$$(printf '%s' \"\
      $$__resp\" | sed '$$d')\"; log \"POST /_security/user/kibana_system/_password\
      \ -> $$__rc\"; if [ -z \"$$__rc\" ] || [ \"$$__rc\" -ge 400 ]; then log \"Failed\
      \ to set kibana_system password; response follows:\"; printf '%s\\n' \"$$__body\"\
      ; exit 1; fi; log \"kibana_system password set\"; log \"Verifying kibana_system\
      \ authentication...\"; __v=\"$$(curl -sS -u \"kibana_system:$$KIBANA_PASSWORD\"\
      \ -w '\\nHTTP_STATUS:%{http_code}\\n' \"$$ES_URL/_security/_authenticate\" ||\
      \ true)\"; __v_code=\"$$(printf '%s' \"$$__v\" | sed -n 's/^HTTP_STATUS://p')\"\
      ; __v_body=\"$$(printf '%s' \"$$__v\" | sed '$$d')\"; log \"GET /_security/_authenticate\
      \ as kibana_system -> $$__v_code\"; [ \"$$__v_code\" = \"200\" ] || { printf\
      \ '%s\\n' \"$$__v_body\"; exit 1; }; log \"kibana-pass-init complete.\";\n"
    restart: 'no'

=======
    entrypoint: [ "sh","-lc" ]
    command:
      - >
        set -euo pipefail;
        now() { date -Iseconds; };
        log() { printf '%s %s\n' "$$(now)" "$$*"; };
        mask() { s="$$1"; [ -z "$$s" ] && printf '(empty)\n' || { [ "$${#s}" -le 8 ] && printf '******\n' || printf '%s******\n' "$${s%??????}"; }; };
        log "ES_URL=$$ES_URL";
        log "ELASTIC_PASSWORD=$$(mask "$$ELASTIC_PASSWORD")";
        log "KIBANA_PASSWORD=$$(mask "$$KIBANA_PASSWORD")";
        log "Waiting for Elasticsearch cluster health...";
        __tries=0;
        while :; do
          __code="$$(curl -sS -o /dev/null -w '%{http_code}' -u "elastic:$$ELASTIC_PASSWORD" "$$ES_URL/_cluster/health" || echo 000)";
          log "cluster health http_code=$$__code";
          [ "$$__code" = "200" ] && break;
          __tries=$$((__tries+1)); [ "$$__tries" -le 180 ] || { log "Elasticsearch not ready after 180 attempts"; exit 1; };
          sleep 3;
        done;
        log "Elasticsearch reachable";
        log "Setting kibana_system password...";
        __resp="$$(curl -sS -u "elastic:$$ELASTIC_PASSWORD" -H 'Content-Type: application/json' -w '\nHTTP_STATUS:%{http_code}\n' -X POST "$$ES_URL/_security/user/kibana_system/_password" -d "{\"password\":\"$$KIBANA_PASSWORD\"}")";
        __rc="$$(printf '%s' "$$__resp" | sed -n 's/^HTTP_STATUS://p')";
        __body="$$(printf '%s' "$$__resp" | sed '$$d')";
        log "POST /_security/user/kibana_system/_password -> $$__rc";
        if [ -z "$$__rc" ] || [ "$$__rc" -ge 400 ]; then log "Failed to set kibana_system password; response follows:"; printf '%s\n' "$$__body"; exit 1; fi;
        log "kibana_system password set";
        log "Verifying kibana_system authentication...";
        __v="$$(curl -sS -u "kibana_system:$$KIBANA_PASSWORD" -w '\nHTTP_STATUS:%{http_code}\n' "$$ES_URL/_security/_authenticate" || true)";
        __v_code="$$(printf '%s' "$$__v" | sed -n 's/^HTTP_STATUS://p')";
        __v_body="$$(printf '%s' "$$__v" | sed '$$d')";
        log "GET /_security/_authenticate as kibana_system -> $$__v_code";
        [ "$$__v_code" = "200" ] || { printf '%s\n' "$$__v_body"; exit 1; };
        log "kibana-pass-init complete.";
    restart: "no"
>>>>>>> 1ad8bdad


  kibana:
    image: docker.elastic.co/kibana/kibana:8.14.3
<<<<<<< HEAD
    profiles:
    - elastic
    container_name: kibana
    cpus: 1.0
    mem_limit: 1g
    mem_reservation: 512m
    volumes:
    - ./config_files/elastic/kibana.yml:/usr/share/kibana/config/kibana.yml:ro
=======
    profiles: ["elastic"]
    container_name: kibana
>>>>>>> 1ad8bdad
    depends_on:
      elasticsearch:
        condition: service_healthy
      kibana-pass-init:
        condition: service_completed_successfully
<<<<<<< HEAD
    environment:
      ELASTICSEARCH_HOSTS: http://elasticsearch:9200
      SERVER_PUBLICBASEURL: http://localhost:5601
      LOGGING_VERBOSE: 'true'
      ELASTICSEARCH_USERNAME: kibana_system
      ELASTICSEARCH_PASSWORD: ${KIBANA_PASSWORD}
      KBN_SERVER_PUBLICBASEURL: http://localhost:5601
    ports:
    - 5601:5601
    networks:
    - osss-net
    restart: unless-stopped
    healthcheck:
      test: curl -fsS -I http://localhost:5601/login | grep -q '200'
      interval: 20s
      timeout: 5s
      retries: 30
  api-key-init:
    image: curlimages/curl:8.8.0
    networks:
    - osss-net
    profiles:
    - elastic
    cpus: 0.5
    mem_limit: 512m
    mem_reservation: 256m
    container_name: api-key-init
    user: 0:0
=======

    environment:
      ELASTICSEARCH_HOSTS: "http://elasticsearch:9200"
      SERVER_PUBLICBASEURL: "http://localhost:5601"
      LOGGING_VERBOSE: "true"
      ELASTICSEARCH_USERNAME: "kibana_system"
      ELASTICSEARCH_PASSWORD: "${KIBANA_PASSWORD}"

    ports:
      - "5601:5601"
    networks: [ osss-net ]
    restart: unless-stopped
    healthcheck:
      test: [ "CMD-SHELL","curl -fsS -I http://localhost:5601/login | grep -q '200'" ]
      interval: 20s
      timeout: 5s
      retries: 30


  api-key-init:
    image: curlimages/curl:8.8.0
    networks: [ osss-net ]
    profiles: [ "elastic" ]
    container_name: api-key-init
    user: "0:0"                 # <-- root
>>>>>>> 1ad8bdad
    environment:
      ELASTIC_PASSWORD: ${ELASTIC_PASSWORD}
      ES_URL: http://elasticsearch:9200
    depends_on:
      shared-vol-init:
        condition: service_completed_successfully
      elasticsearch:
        condition: service_healthy
    volumes:
<<<<<<< HEAD
    - ./:/work
    - es-shared:/shared
    working_dir: /work
    entrypoint:
    - sh
    - -lc
    command:
    - "set -eu\n\n# Wait for ES\necho \"[wait] for Elasticsearch...\"\n__n=0\nwhile\
      \ :; do\n  __code=\"$$(curl -sS -o /dev/null -w '%{http_code}' \"$$ES_URL\"\
      \ || echo 000)\"\n  case \"$$__code\" in 200|401|302) break ;; esac\n  __n=$$((__n+1));\
      \ [ \"$$__n\" -le 180 ] || { echo \"ES not reachable (code=$$__code)\" >&2;\
      \ exit 1; }\n  sleep 5\ndone\n\necho \"[mint] API key for filebeat writer...\"\
      \nbody='{\n  \"name\": \"filebeat_osss_ingest\",\n  \"role_descriptors\": {\n\
      \    \"filebeat_writer\": {\n      \"cluster\": [\"monitor\",\"read_ilm\",\"\
      read_pipeline\"],\n      \"index\": [\n        { \"names\": [\"logs-*\",\"filebeat-*\"\
      ], \"privileges\": [\"auto_configure\",\"create_doc\",\"view_index_metadata\"\
      ] }\n      ]\n    }\n  }\n}'\n\nresp=$$(curl -fsS -u \"elastic:$$ELASTIC_PASSWORD\"\
      \ \\\n         -H \"Content-Type: application/json\" \\\n         -d \"$$body\"\
      \ \"$$ES_URL/_security/api_key\")\n\nid=$$(printf '%s' \"$$resp\" | sed -n 's/.*\"\
      id\"[[:space:]]*:[[:space:]]*\"\\([^\"]*\\)\".*/\\1/p')\nkey=$$(printf '%s'\
      \ \"$$resp\" | sed -n 's/.*\"api_key\"[[:space:]]*:[[:space:]]*\"\\([^\"]*\\\
      )\".*/\\1/p')\n[ -n \"$$id\" ] && [ -n \"$$key\" ] || { echo \"ERROR: could\
      \ not parse API key: $$resp\" >&2; exit 1; }\n\necho \"ELASTIC_API_KEY=$$id:$$key\"\
      \ > .env.apikey\necho \"[ok] wrote .env.apikey\"\n\necho \"ELASTIC_API_KEY=$$id:$$key\"\
      \ > /shared/filebeat.apikey.env\nchmod 600 /shared/filebeat.apikey.env\necho\
      \ \"[ok] wrote /shared/filebeat.apikey.env\"\n"
  filebeat-setup:
    image: docker.elastic.co/beats/filebeat:8.14.3
    networks:
    - osss-net
    profiles:
    - elastic
    container_name: filebeat-setup
    cpus: 0.5
    mem_limit: 512m
    mem_reservation: 256m
    env_file:
    - .env
    environment:
      KIBANA_URL: ${KIBANA_URL:-http://kibana:5601}
=======
      - ./:/work
      - es-shared:/shared
    working_dir: /work
    entrypoint: [ "sh","-lc" ]
    command:
      - |
        set -eu

        # Wait for ES
        echo "[wait] for Elasticsearch..."
        __n=0
        while :; do
          __code="$$(curl -sS -o /dev/null -w '%{http_code}' "$$ES_URL" || echo 000)"
          case "$$__code" in 200|401|302) break ;; esac
          __n=$$((__n+1)); [ "$$__n" -le 180 ] || { echo "ES not reachable (code=$$__code)" >&2; exit 1; }
          sleep 5
        done

        echo "[mint] API key for filebeat writer..."
        body='{
          "name": "filebeat_osss_ingest",
          "role_descriptors": {
            "filebeat_writer": {
              "cluster": ["monitor","read_ilm","read_pipeline"],
              "index": [
                { "names": ["logs-*","filebeat-*"], "privileges": ["auto_configure","create_doc","view_index_metadata"] }
              ]
            }
          }
        }'

        resp=$$(curl -fsS -u "elastic:$$ELASTIC_PASSWORD" \
                 -H "Content-Type: application/json" \
                 -d "$$body" "$$ES_URL/_security/api_key")

        id=$$(printf '%s' "$$resp" | sed -n 's/.*"id"[[:space:]]*:[[:space:]]*"\([^"]*\)".*/\1/p')
        key=$$(printf '%s' "$$resp" | sed -n 's/.*"api_key"[[:space:]]*:[[:space:]]*"\([^"]*\)".*/\1/p')
        [ -n "$$id" ] && [ -n "$$key" ] || { echo "ERROR: could not parse API key: $$resp" >&2; exit 1; }

        echo "ELASTIC_API_KEY=$$id:$$key" > .env.apikey
        echo "[ok] wrote .env.apikey"
        
        echo "ELASTIC_API_KEY=$$id:$$key" > /shared/filebeat.apikey.env
        chmod 600 /shared/filebeat.apikey.env
        echo "[ok] wrote /shared/filebeat.apikey.env"
  

  filebeat-setup:
    image: docker.elastic.co/beats/filebeat:8.14.3
    networks: [ osss-net ]
    profiles: ["elastic"]
    container_name: filebeat-setup
    env_file:
      - .env
>>>>>>> 1ad8bdad
    depends_on:
      elasticsearch:
        condition: service_healthy
      kibana:
        condition: service_healthy
      api-key-init:
        condition: service_completed_successfully
    volumes:
<<<<<<< HEAD
    - ./config_files/filebeat/filebeat.setup.yml:/usr/share/filebeat/filebeat.yml:ro
    entrypoint:
    - sh
    - -lc
    command:
    - "set -eu\necho \"[wait] for Kibana...\"\ni=0\nuntil code=\"$$(curl -sS -o /dev/null\
      \ -w '%{http_code}' \"$$KIBANA_URL/api/status\")\" \\\n  && { [ \"$$code\" =\
      \ \"200\" ] || [ \"$$code\" = \"302\" ] || [ \"$$code\" = \"401\" ]; }; do\n\
      \  i=$$((i+1)); [ $$i -le 180 ] || { echo \"Kibana not reachable (last http_code=$$code)\"\
      ; exit 1; }\n  sleep 1\ndone\n\necho \"[setup] ILM/templates/dashboards\"\n\
      filebeat setup \\\n  -E setup.ilm.overwrite=true \\\n  -E setup.dashboards.enabled=true\
      \ \\\n  -E setup.kibana.hosts=[\"$$KIBANA_URL\"] \\\n  -E setup.kibana.username=\"\
      $$KIBANA_USERNAME\" \\\n  -E setup.kibana.password=\"$$KIBANA_PASSWORD\" \\\n\
      \  -E output.elasticsearch.hosts=[\"$$ES_URL\"] \\\n  -E output.elasticsearch.username=\"\
      elastic\" \\\n  -E output.elasticsearch.password=\"$$ELASTIC_PASSWORD\"\n"
  filebeat:
    image: docker.elastic.co/beats/filebeat:8.14.3
    container_name: filebeat-podman
    networks:
    - osss-net
    profiles:
    - elastic
    cpus: 0.5
    mem_limit: 512m
    mem_reservation: 256m
    env_file:
    - .env
    environment:
      ELASTICSEARCH_HOSTS: http://elasticsearch:9200
      KIBANA_URL: ${KIBANA_URL:-http://kibana:5601}
=======
      - ./filebeat.setup.yml:/usr/share/filebeat/filebeat.yml:ro
    entrypoint: [ "sh","-lc" ]
    command:
      - |
        set -eu
        echo "[wait] for Kibana..."
        i=0
        until code="$$(curl -sS -o /dev/null -w '%{http_code}' "$$KIBANA_URL/api/status")" \
          && { [ "$$code" = "200" ] || [ "$$code" = "302" ] || [ "$$code" = "401" ]; }; do
          i=$$((i+1)); [ $$i -le 180 ] || { echo "Kibana not reachable (last http_code=$$code)"; exit 1; }
          sleep 1
        done
  
        echo "[setup] ILM/templates/dashboards"
        filebeat setup \
          -E setup.ilm.overwrite=true \
          -E setup.dashboards.enabled=true \
          -E setup.kibana.hosts=["$$KIBANA_URL"] \
          -E setup.kibana.username="$$KIBANA_USERNAME" \
          -E setup.kibana.password="$$KIBANA_PASSWORD" \
          -E output.elasticsearch.hosts=["$$ES_URL"] \
          -E output.elasticsearch.username="elastic" \
          -E output.elasticsearch.password="$$ELASTIC_PASSWORD"

  # --- RUNTIME FILEBEAT (no kibana creds, api_key only to ES) ---
  filebeat:
    image: docker.elastic.co/beats/filebeat:8.14.3
    container_name: filebeat
    networks: [ osss-net ]
    profiles: [ "elastic" ]
    user: root
    env_file:
      - .env
    environment:
      ELASTICSEARCH_HOSTS: http://elasticsearch:9200
>>>>>>> 1ad8bdad
    depends_on:
      api-key-init:
        condition: service_completed_successfully
      filebeat-setup:
        condition: service_completed_successfully
    volumes:
<<<<<<< HEAD
    - ./config_files/filebeat/filebeat.podman.yml:/usr/share/filebeat/filebeat.yml:ro
    - ${PODMAN_OVERLAY_DIR:-/var/lib/containers/storage/overlay-containers}:/var/lib/containers/storage/overlay-containers:ro
    - es-shared:/shared
    command:
    - sh
    - -c
    - "set -eu\necho \"[wait] for /shared/filebeat.apikey.env...\"\ni=0\nwhile [ $$i\
      \ -lt 180 ]; do\n  [ -s /shared/filebeat.apikey.env ] && break\n  i=$$((i+1))\n\
      \  sleep 1\ndone\n[ -s /shared/filebeat.apikey.env ] || { echo \"missing API\
      \ key file\"; exit 1; }\nset -a\n. /shared/filebeat.apikey.env\necho \"[ok]\
      \ ELASTIC_API_KEY loaded (id=$${ELASTIC_API_KEY%%:*})\"\nexec filebeat -e --strict.perms=false\n"
  trino:
    image: trinodb/trino:latest
    container_name: trino
    hostname: trino
    profiles:
    - trino
    user: 1000:1000
    cpus: 2.0
    mem_limit: 3g
    mem_reservation: 2560m
    restart: unless-stopped
    ports:
    - 8444:8443
    environment:
      #KEYCLOAK_URL: https://keycloak:8443
      JAVA_TOOL_OPTIONS: >
        -Djavax.net.ssl.trustStore=/opt/trust/osss-truststore.p12
        -Djavax.net.ssl.trustStorePassword=changeit
        -Djavax.net.ssl.trustStoreType=PKCS12
    volumes:
    - ./config_files/trino_data:/var/trino
    - ./config_files/trino/etc:/etc/trino:ro
    - ./config_files/trino/opt/osss-truststore.p12:/opt/trust/osss-truststore.p12:ro
    networks:
    - osss-net
  superset-build:
    build:
      context: .
      dockerfile: docker/superset/Dockerfile
    image: *superset_image
    profiles: [ "superset" ]
    command: [ "true" ]   # no-op build target
  superset_redis:
    image: redis:7-alpine
    profiles:
    - superset
    container_name: superset_redis
    hostname: superset_redis
    restart: unless-stopped
    command:
    - redis-server
    - --appendonly
    - 'yes'
    cpus: 0.5
    mem_limit: 512m
    mem_reservation: 256m
    volumes:
    - superset_redis_data:/data
    ports:
    - 6381:6379
    networks:
    - osss-net
    healthcheck:
      test: [ "CMD", "redis-cli", "ping" ]
      interval: 5s
      timeout: 3s
      retries: 20
  postgres-superset:
    image: postgres:16
    profiles:
    - superset
    container_name: postgres-superset
    hostname: postgres-superset
    restart: unless-stopped
    cpus: 1.0
    mem_limit: 1536m
    mem_reservation: 1g
    environment:
      POSTGRES_USER: osss
      POSTGRES_PASSWORD: osss
      POSTGRES_DB: superset
    volumes:
    - pg_superset_data:/var/lib/postgresql/data
    ports:
    - 5434:5432
    networks:
    - osss-net
    healthcheck:
      test: [ "CMD-SHELL", "pg_isready -U osss -d superset -h 127.0.0.1 -p 5432 || exit 1" ]
      interval: 5s
      timeout: 5s
      retries: 20
      start_period: 10s
  superset-init:
    image: *superset_image
    container_name: superset-init
    hostname: superset-init
    profiles: [ superset ]
    depends_on:
      postgres-superset:
        condition: service_healthy
    networks: [ osss-net ]
    environment:
      SUPERSET_CONFIG_PATH: /app/pythonpath/superset_config.py
      PYTHONUNBUFFERED: '1'
      PYTHONPATH: /app/pythonpath:/app/superset_home/pythonpath
      REQUESTS_CA_BUNDLE: /etc/ssl/certs/osss-dev-ca-chain.pem
      SSL_CERT_FILE: /etc/ssl/certs/osss-dev-ca-chain.pem
      OAUTHLIB_INSECURE_TRANSPORT: 0


      # --- Keycloak OIDC ---
      KEYCLOAK_CLIENT_ID: superset
      KEYCLOAK_CLIENT_SECRET: password
      KEYCLOAK_BASE_URL: https://keycloak.local:8443/realms/OSSS
      KEYCLOAK_TOKEN_URL: https://keycloak.local:8443/realms/OSSS/protocol/openid-connect/token
      KEYCLOAK_AUTH_URL: https://keycloak.local:8443/realms/OSSS/protocol/openid-connect/auth
      KEYCLOAK_REALM: OSSS
      KEYCLOAK_HOST: keycloak.local:8443


    volumes:
      - ./config_files/superset:/app/pythonpath:ro
      - ./config_files/keycloak/secrets/ca/ca.crt:/etc/ssl/certs/keycloak-ca.crt:ro,Z
      - ./config_files/keycloak/secrets/ca/ca-chain.pem:/etc/ssl/certs/osss-dev-ca-chain.pem:ro,Z


    command:
      - bash
      - -lc
      - >
        set -euo pipefail &&
        echo "[deps] installing wheels into /app/superset_home/pythonpath..." &&
        REQUESTS_CA_BUNDLE= SSL_CERT_FILE= PIP_CERT= \
          pip install --no-cache-dir --target /app/superset_home/pythonpath \
          "psycopg2-binary==2.9.*" pillow redis Authlib &&
        echo "[init] db upgrade..." && /app/.venv/bin/superset db upgrade &&
        echo "[init] create admin if missing..." && /app/.venv/bin/superset fab create-admin \
          --username admin --firstname Admin --lastname User \
          --email admin@example.com --password admin || true &&
        echo "[init] superset init..." && /app/.venv/bin/superset init &&
        echo "[init] done."

  superset:
    image: *superset_image
    container_name: superset
    hostname: superset
    profiles: [ superset ]
    restart: unless-stopped
    cpus: 2.0
    mem_limit: 3g
    mem_reservation: 2g
    environment:
      SUPERSET_SECRET_KEY: please_change_me
      SUPERSET__SQLALCHEMY_DATABASE_URI: postgresql+psycopg2://osss:osss@postgres-superset:5432/superset
      SQLALCHEMY_DATABASE_URI: postgresql+psycopg2://osss:osss@postgres-superset:5432/superset
      FLASK_LIMITER_ENABLED: 'false'     # already present, keep it
      GUNICORN_CMD_ARGS: "--limit-request-field_size 65536 --limit-request-line 16384"
      RATELIMIT_STORAGE_URI: "redis://superset_redis:6379/1"   # optional: removes in-memory warning
      ENABLE_PROXY_FIX: 'true'           # optional: if behind a proxy
      PYTHONPATH: /app/pythonpath:/app/superset_home/pythonpath
      REQUESTS_CA_BUNDLE: /etc/ssl/certs/osss-dev-ca-chain.pem
      SSL_CERT_FILE: /etc/ssl/certs/osss-dev-ca-chain.pem
      OAUTHLIB_INSECURE_TRANSPORT: 0

      # --- Keycloak OIDC ---
      KEYCLOAK_CLIENT_ID: superset
      KEYCLOAK_CLIENT_SECRET: password
      KEYCLOAK_BASE_URL: https://keycloak.local:8443/realms/OSSS
      KEYCLOAK_TOKEN_URL: https://keycloak.local:8443/realms/OSSS/protocol/openid-connect/token
      KEYCLOAK_AUTH_URL: https://keycloak.local:8443/realms/OSSS/protocol/openid-connect/auth
      KEYCLOAK_REALM: OSSS
      KEYCLOAK_HOST: keycloak.local:8443



    depends_on:
      postgres-superset:
        condition: service_healthy
      superset_redis:
        condition: service_healthy
      superset-init:
        condition: service_completed_successfully
    ports:
      - 8088:8088
    volumes:
      - ./config_files/superset:/app/pythonpath:ro
      - ./config_files/keycloak/secrets/ca/ca.crt:/etc/ssl/certs/keycloak-ca.crt:ro,Z
      - ./config_files/keycloak/secrets/ca/ca-chain.pem:/etc/ssl/certs/osss-dev-ca-chain.pem:ro,Z

    # superset (web)
    command:
      - bash
      - -lc
      - >
        set -euo pipefail &&
        echo "[deps] installing wheels into /app/superset_home/pythonpath..." &&
        REQUESTS_CA_BUNDLE= SSL_CERT_FILE= PIP_CERT= \
          pip install --no-cache-dir --target /app/superset_home/pythonpath \
          "psycopg2-binary==2.9.*" pillow redis Authlib &&
        exec /app/.venv/bin/gunicorn -w 4 --timeout 300 -b 0.0.0.0:8088 'superset.app:create_app()'
    

    networks: [ osss-net ]

  postgres-airflow:
    image: postgres:16
    container_name: postgres-airflow
    hostname: postgres-airflow
    profiles:
    - airflow
    cpus: 1.0
    mem_limit: 1536m
    mem_reservation: 1g
    environment:
      POSTGRES_USER: airflow
      POSTGRES_PASSWORD: airflow
      POSTGRES_DB: airflow
    volumes:
    - airflow-pgdata:/var/lib/postgresql/data
    networks:
    - osss-net
    ports:
    - 5435:5432
    healthcheck:
      test: [ "CMD-SHELL", "pg_isready -U airflow -d airflow -h 127.0.0.1 -p 5432 || exit 1" ]
      interval: 5s
      timeout: 5s
      retries: 20
      start_period: 20s
  airflow-init:
    image: apache/airflow:2.9.3-python3.11
    container_name: airflow-init
    hostname: airflow-init
    profiles: [ airflow ]
    depends_on:
      postgres-airflow:
        condition: service_healthy
    cpus: 1.0
    mem_limit: 1g
    mem_reservation: 768m
    environment:
      # use the same DSN you already had, but quote it to be safe
      AIRFLOW__DATABASE__SQL_ALCHEMY_CONN: "postgresql+psycopg2://airflow:airflow@postgres-airflow/airflow"
      # optional: keep init fast & quiet
      AIRFLOW__CORE__LOAD_EXAMPLES: "False"
      AIRFLOW__LOGGING__LOGGING_LEVEL: "INFO"
    entrypoint: [ "/bin/bash", "-lc" ]
    entrypoint: [ "/bin/bash", "-lc" ]
    command:
      - |
        set -euo pipefail
        airflow db migrate
        airflow users create --username admin --firstname Admin --lastname User --role Admin --email admin@example.com --password admin || true
    volumes:
      - ./config_files/airflow/dags:/opt/airflow/dags
    networks: [ osss-net ]
  airflow-webserver:
    image: apache/airflow:2.9.3-python3.11
    container_name: airflow-webserver
    hostname: airflow-webserver
    profiles:
    - airflow
    depends_on:
      airflow-init:
        condition: service_completed_successfully
      airflow-redis:
        condition: service_healthy
    cpus: 1.0
    mem_limit: 1536m
    mem_reservation: 1g
    environment:
      AIRFLOW__WEBSERVER__WEB_SERVER_CONFIG: /opt/airflow/webserver_config.py
      AIRFLOW__DATABASE__SQL_ALCHEMY_CONN: postgresql+psycopg2://airflow:airflow@postgres-airflow/airflow
      AIRFLOW__WEBSERVER__AUTHENTICATE: 'True'
      AIRFLOW__WEBSERVER__BASE_URL: http://localhost:8083
      AIRFLOW__WEBSERVER__SECRET_KEY: change-this-in-prod
      AIRFLOW__WEBSERVER__ENABLE_PROXY_FIX: 'True'
      KEYCLOAK_URL: https://keycloak.local:8443
      KEYCLOAK_REALM: OSSS
      KEYCLOAK_AIRFLOW_CLIENT_ID: airflow
      KEYCLOAK_AIRFLOW_CLIENT_SECRET: password
      AIRFLOW__FAB__LIMITER_ENABLED: 'True'
      FAB_LIMITER_STORAGE_URI: redis://airflow-redis:6379/0
      RATELIMIT_STORAGE_URI: redis://airflow-redis:6379/0
      GUNICORN_CMD_ARGS: "--limit-request-field_size 65536 --limit-request-line 16384"
      REQUESTS_CA_BUNDLE: /etc/ssl/certs/keycloak-ca.crt
      SSL_CERT_FILE: /etc/ssl/certs/keycloak-ca.crt
      CURL_CA_BUNDLE: /etc/ssl/certs/keycloak-ca.crt

    command: webserver
    ports:
    - 8083:8080
    volumes:
    - ./config_files/airflow/dags:/opt/airflow/dags
    - ./config_files/airflow/webserver_config.py:/opt/airflow/webserver_config.py:ro
    - ./config_files/keycloak/secrets/ca/ca.crt:/etc/ssl/certs/keycloak-ca.crt:ro,Z
    - ./config_files/keycloak/secrets/ca/ca-chain.pem:/etc/ssl/certs/osss-dev-ca-chain.pem:ro,Z
    networks:
    - osss-net
  airflow-scheduler:
    image: apache/airflow:2.9.3-python3.11
    container_name: airflow-scheduler
    hostname: airflow-scheduler
    profiles:
    - airflow
    depends_on:
      airflow-init:
        condition: service_completed_successfully
      airflow-redis:
        condition: service_healthy

    cpus: 1.0
    mem_limit: 1536m
    mem_reservation: 1g
    environment:
      AIRFLOW__DATABASE__SQL_ALCHEMY_CONN: postgresql+psycopg2://airflow:airflow@postgres-airflow/airflow
      KEYCLOAK_URL: https://keycloak.local:8443
      KEYCLOAK_REALM: OSSS
    command: scheduler
    volumes:
    - ./config_files/airflow/dags:/opt/airflow/dags
    - ./config_files/airflow/webserver_config.py:/opt/airflow/webserver_config.py:ro
    networks:
    - osss-net
  airflow-redis:
    image: redis:7-alpine
    container_name: airflow-redis
    hostname: airflow-redis
    profiles: [ airflow ]
    networks: [ osss-net ]
    restart: unless-stopped
    ports:
      - "6380:6379"   # external host port 6380 → internal Redis port 6379
    healthcheck:
      test: [ "CMD", "redis-cli", "ping" ]
      interval: 5s
      timeout: 3s
      retries: 20

  execute-migrate-all:
    container_name: execute_migrate_all
    hostname: execute_migrate_all
    profiles: [ openmetadata ]
    image: docker.getcollate.io/openmetadata/server:1.9.12
    command: "./bootstrap/openmetadata-ops.sh migrate"
    environment:
      OPENMETADATA_CLUSTER_NAME: ${OPENMETADATA_CLUSTER_NAME:-openmetadata}
      SERVER_PORT: ${SERVER_PORT:-8585}
      SERVER_ADMIN_PORT: ${SERVER_ADMIN_PORT:-8586}
      LOG_LEVEL: ${LOG_LEVEL:-INFO}

      # Migration
      MIGRATION_LIMIT_PARAM: ${MIGRATION_LIMIT_PARAM:-1200}

      # OIDC
      AUTHENTICATION_PROVIDER: ${OM_AUTHENTICATION_PROVIDER:-basic}
      CUSTOM_OIDC_AUTHENTICATION_PROVIDER_NAME: ${CUSTOM_OIDC_AUTHENTICATION_PROVIDER_NAME:-"Keycloak"}
      AUTHENTICATION_RESPONSE_TYPE: ${OM_AUTHENTICATION_RESPONSE_TYPE:-id_token}
      AUTHENTICATION_CALLBACK_URL: ${OM_AUTHENTICATION_CALLBACK_URL:-http://localhost:8585/callback}
      AUTHENTICATION_ENABLE_SELF_SIGNUP: ${AUTHENTICATION_ENABLE_SELF_SIGNUP:-true}
      AUTHENTICATION_JWT_PRINCIPAL_CLAIMS_MAPPING: ${AUTHENTICATION_JWT_PRINCIPAL_CLAIMS_MAPPING:-[]}
      # --- OIDC (these are the ones pac4j needs) ---
      OIDC_DISCOVERY_URI: ${OM_OIDC_DISCOVERY_URI:-""}
      OIDC_CLIENT_ID: ${OM_OIDC_CLIENT_ID:-""}
      OIDC_CLIENT_SECRET: ${OM_OIDC_CLIENT_SECRET:-""}
      OIDC_SCOPES: "openid profile email"

      # OpenMetadata Server Authentication Configuration
      AUTHORIZER_CLASS_NAME: ${AUTHORIZER_CLASS_NAME:-org.openmetadata.service.security.DefaultAuthorizer}
      AUTHORIZER_REQUEST_FILTER: ${AUTHORIZER_REQUEST_FILTER:-org.openmetadata.service.security.JwtFilter}
      AUTHORIZER_ADMIN_PRINCIPALS: ${AUTHORIZER_ADMIN_PRINCIPALS:-[admin]}
      AUTHORIZER_ALLOWED_REGISTRATION_DOMAIN: ${AUTHORIZER_ALLOWED_REGISTRATION_DOMAIN:-["all"]}
      AUTHORIZER_INGESTION_PRINCIPALS: ${AUTHORIZER_INGESTION_PRINCIPALS:-[ingestion-bot]}
      AUTHORIZER_PRINCIPAL_DOMAIN: ${AUTHORIZER_PRINCIPAL_DOMAIN:-"open-metadata.org"}
      AUTHORIZER_ALLOWED_DOMAINS: ${AUTHORIZER_ALLOWED_DOMAINS:-[]}
      AUTHORIZER_ENFORCE_PRINCIPAL_DOMAIN: ${AUTHORIZER_ENFORCE_PRINCIPAL_DOMAIN:-false}
      AUTHORIZER_ENABLE_SECURE_SOCKET: ${AUTHORIZER_ENABLE_SECURE_SOCKET:-false}
      AUTHENTICATION_PUBLIC_KEYS: ${AUTHENTICATION_PUBLIC_KEYS:-[http://localhost:8585/api/v1/system/config/jwks]}
      AUTHENTICATION_AUTHORITY: ${AUTHENTICATION_AUTHORITY:-https://accounts.google.com}
      AUTHENTICATION_CLIENT_ID: ${AUTHENTICATION_CLIENT_ID:-""}
      AUTHENTICATION_JWT_PRINCIPAL_CLAIMS_MAPPING: ${AUTHENTICATION_JWT_PRINCIPAL_CLAIMS_MAPPING:-[]}
      AUTHENTICATION_CLIENT_TYPE: ${AUTHENTICATION_CLIENT_TYPE:-public}
      #For OIDC Authentication, when client is confidential
      OIDC_TYPE: ${OIDC_TYPE:-""} # google, azure etc.
      OIDC_SCOPE: ${OIDC_SCOPE:-"openid email profile"}
      OIDC_USE_NONCE: ${OIDC_USE_NONCE:-true}
      OIDC_PREFERRED_JWS: ${OIDC_PREFERRED_JWS:-"RS256"}
      OIDC_RESPONSE_TYPE: ${OIDC_RESPONSE_TYPE:-"code"}
      OIDC_DISABLE_PKCE: ${OIDC_DISABLE_PKCE:-true}
      OIDC_CALLBACK: ${OIDC_CALLBACK:-"http://localhost:8585/callback"}
      OIDC_SERVER_URL: ${OIDC_SERVER_URL:-"http://localhost:8585"}
      OIDC_CLIENT_AUTH_METHOD: ${OIDC_CLIENT_AUTH_METHOD:-"client_secret_post"}
      OIDC_TENANT: ${OIDC_TENANT:-""}
      OIDC_MAX_CLOCK_SKEW: ${OIDC_MAX_CLOCK_SKEW:-""}
      OIDC_CUSTOM_PARAMS: ${OIDC_CUSTOM_PARAMS:-}
      OIDC_MAX_AGE: ${OIDC_MAX_AGE:-"0"}
      OIDC_PROMPT_TYPE: ${OIDC_PROMPT_TYPE:-"consent"}
      OIDC_SESSION_EXPIRY: ${OIDC_SESSION_EXPIRY:-"604800"}
      # For SAML Authentication
      # SAML_DEBUG_MODE: ${SAML_DEBUG_MODE:-false}
      # SAML_IDP_ENTITY_ID: ${SAML_IDP_ENTITY_ID:-""}
      # SAML_IDP_SSO_LOGIN_URL: ${SAML_IDP_SSO_LOGIN_URL:-""}
      # SAML_IDP_CERTIFICATE: ${SAML_IDP_CERTIFICATE:-""}
      # SAML_AUTHORITY_URL: ${SAML_AUTHORITY_URL:-"http://localhost:8585/api/v1/saml/login"}
      # SAML_IDP_NAME_ID: ${SAML_IDP_NAME_ID:-"urn:oasis:names:tc:SAML:2.0:nameid-format:emailAddress"}
      # SAML_SP_ENTITY_ID: ${SAML_SP_ENTITY_ID:-"http://localhost:8585/api/v1/saml/metadata"}
      # SAML_SP_ACS: ${SAML_SP_ACS:-"http://localhost:8585/api/v1/saml/acs"}
      # SAML_SP_CERTIFICATE: ${SAML_SP_CERTIFICATE:-""}
      # SAML_SP_CALLBACK: ${SAML_SP_CALLBACK:-"http://localhost:8585/saml/callback"}
      # SAML_STRICT_MODE: ${SAML_STRICT_MODE:-false}
      # SAML_SP_TOKEN_VALIDITY: ${SAML_SP_TOKEN_VALIDITY:-"3600"}
      # SAML_SEND_ENCRYPTED_NAME_ID: ${SAML_SEND_ENCRYPTED_NAME_ID:-false}
      # SAML_SEND_SIGNED_AUTH_REQUEST: ${SAML_SEND_SIGNED_AUTH_REQUEST:-false}
      # SAML_SIGNED_SP_METADATA: ${SAML_SIGNED_SP_METADATA:-false}
      # SAML_WANT_MESSAGE_SIGNED: ${SAML_WANT_MESSAGE_SIGNED:-false}
      # SAML_WANT_ASSERTION_SIGNED: ${SAML_WANT_ASSERTION_SIGNED:-false}
      # SAML_WANT_ASSERTION_ENCRYPTED: ${SAML_WANT_ASSERTION_ENCRYPTED:-false}
      # SAML_WANT_NAME_ID_ENCRYPTED: ${SAML_WANT_NAME_ID_ENCRYPTED:-false}
      # SAML_KEYSTORE_FILE_PATH: ${SAML_KEYSTORE_FILE_PATH:-""}
      # SAML_KEYSTORE_ALIAS: ${SAML_KEYSTORE_ALIAS:-""}
      # SAML_KEYSTORE_PASSWORD: ${SAML_KEYSTORE_PASSWORD:-""}
      # For LDAP Authentication
      # AUTHENTICATION_LDAP_HOST: ${AUTHENTICATION_LDAP_HOST:-}
      # AUTHENTICATION_LDAP_PORT: ${AUTHENTICATION_LDAP_PORT:-}
      # AUTHENTICATION_LOOKUP_ADMIN_DN: ${AUTHENTICATION_LOOKUP_ADMIN_DN:-""}
      # AUTHENTICATION_LOOKUP_ADMIN_PWD: ${AUTHENTICATION_LOOKUP_ADMIN_PWD:-""}
      # AUTHENTICATION_USER_LOOKUP_BASEDN: ${AUTHENTICATION_USER_LOOKUP_BASEDN:-""}
      # AUTHENTICATION_USER_MAIL_ATTR: ${AUTHENTICATION_USER_MAIL_ATTR:-}
      # AUTHENTICATION_LDAP_POOL_SIZE: ${AUTHENTICATION_LDAP_POOL_SIZE:-3}
      # AUTHENTICATION_LDAP_SSL_ENABLED: ${AUTHENTICATION_LDAP_SSL_ENABLED:-}
      # AUTHENTICATION_LDAP_TRUSTSTORE_TYPE: ${AUTHENTICATION_LDAP_TRUSTSTORE_TYPE:-TrustAll}
      # AUTHENTICATION_LDAP_TRUSTSTORE_PATH: ${AUTHENTICATION_LDAP_TRUSTSTORE_PATH:-}
      # AUTHENTICATION_LDAP_KEYSTORE_PASSWORD: ${AUTHENTICATION_LDAP_KEYSTORE_PASSWORD:-}
      # AUTHENTICATION_LDAP_SSL_KEY_FORMAT: ${AUTHENTICATION_LDAP_SSL_KEY_FORMAT:-}
      # AUTHENTICATION_LDAP_ALLOW_WILDCARDS: ${AUTHENTICATION_LDAP_ALLOW_WILDCARDS:-}
      # AUTHENTICATION_LDAP_ALLOWED_HOSTNAMES: ${AUTHENTICATION_LDAP_ALLOWED_HOSTNAMES:-[]}
      # AUTHENTICATION_LDAP_SSL_VERIFY_CERT_HOST: ${AUTHENTICATION_LDAP_SSL_VERIFY_CERT_HOST:-}
      # AUTHENTICATION_LDAP_EXAMINE_VALIDITY_DATES: ${AUTHENTICATION_LDAP_EXAMINE_VALIDITY_DATES:-true}

      # JWT Configuration
      RSA_PUBLIC_KEY_FILE_PATH: ${RSA_PUBLIC_KEY_FILE_PATH:-"./conf/public_key.der"}
      RSA_PRIVATE_KEY_FILE_PATH: ${RSA_PRIVATE_KEY_FILE_PATH:-"./conf/private_key.der"}
      JWT_ISSUER: ${JWT_ISSUER:-"open-metadata.org"}
      JWT_KEY_ID: ${JWT_KEY_ID:-"Gb389a-9f76-gdjs-a92j-0242bk94356"}
      # OpenMetadata Server Pipeline Service Client Configuration
      PIPELINE_SERVICE_CLIENT_ENDPOINT: ${PIPELINE_SERVICE_CLIENT_ENDPOINT:-http://ingestion:8080}
      PIPELINE_SERVICE_CLIENT_HEALTH_CHECK_INTERVAL: ${PIPELINE_SERVICE_CLIENT_HEALTH_CHECK_INTERVAL:-300}
      SERVER_HOST_API_URL: ${SERVER_HOST_API_URL:-http://openmetadata-server:8585/api}
      PIPELINE_SERVICE_CLIENT_VERIFY_SSL: ${PIPELINE_SERVICE_CLIENT_VERIFY_SSL:-"no-ssl"}
      PIPELINE_SERVICE_CLIENT_SSL_CERT_PATH: ${PIPELINE_SERVICE_CLIENT_SSL_CERT_PATH:-""}
      # Database configuration for MySQL
      DB_DRIVER_CLASS: ${DB_DRIVER_CLASS:-com.mysql.cj.jdbc.Driver}
      DB_SCHEME: ${DB_SCHEME:-mysql}
      DB_PARAMS: ${DB_PARAMS:-allowPublicKeyRetrieval=true&useSSL=false&serverTimezone=UTC}
      DB_USER: ${DB_USER:-openmetadata_user}
      DB_USER_PASSWORD: ${DB_USER_PASSWORD:-openmetadata_password}
      DB_HOST: ${DB_HOST:-mysql}
      DB_PORT: ${DB_PORT:-3306}
      OM_DATABASE: ${OM_DATABASE:-openmetadata}
      # ElasticSearch Configurations
      ELASTICSEARCH_HOST: ${OM_ELASTICSEARCH_HOST:-om-elasticsearch}
      ELASTICSEARCH_PORT: ${OM_ELASTICSEARCH_PORT:-9201}
      ELASTICSEARCH_SCHEME: ${ELASTICSEARCH_SCHEME:-http}
      ELASTICSEARCH_USER: ${ELASTICSEARCH_USER:-""}
      ELASTICSEARCH_PASSWORD: ${ELASTICSEARCH_PASSWORD:-""}
      SEARCH_TYPE: ${SEARCH_TYPE:- "elasticsearch"}
      ELASTICSEARCH_TRUST_STORE_PATH: ${ELASTICSEARCH_TRUST_STORE_PATH:-""}
      ELASTICSEARCH_TRUST_STORE_PASSWORD: ${ELASTICSEARCH_TRUST_STORE_PASSWORD:-""}
      ELASTICSEARCH_CONNECTION_TIMEOUT_SECS: ${ELASTICSEARCH_CONNECTION_TIMEOUT_SECS:-5}
      ELASTICSEARCH_SOCKET_TIMEOUT_SECS: ${ELASTICSEARCH_SOCKET_TIMEOUT_SECS:-60}
      ELASTICSEARCH_KEEP_ALIVE_TIMEOUT_SECS: ${ELASTICSEARCH_KEEP_ALIVE_TIMEOUT_SECS:-600}
      ELASTICSEARCH_BATCH_SIZE: ${ELASTICSEARCH_BATCH_SIZE:-100}
      ELASTICSEARCH_PAYLOAD_BYTES_SIZE: ${ELASTICSEARCH_PAYLOAD_BYTES_SIZE:-10485760}   #max payLoadSize in Bytes
      ELASTICSEARCH_INDEX_MAPPING_LANG: ${ELASTICSEARCH_INDEX_MAPPING_LANG:-EN}

      #eventMonitoringConfiguration
      EVENT_MONITOR: ${EVENT_MONITOR:-prometheus}
      EVENT_MONITOR_BATCH_SIZE: ${EVENT_MONITOR_BATCH_SIZE:-10}
      EVENT_MONITOR_PATH_PATTERN: ${EVENT_MONITOR_PATH_PATTERN:-["/api/v1/tables/*", "/api/v1/health-check"]}
      EVENT_MONITOR_LATENCY: ${EVENT_MONITOR_LATENCY:-[]}

      #pipelineServiceClientConfiguration
      PIPELINE_SERVICE_CLIENT_ENABLED: ${PIPELINE_SERVICE_CLIENT_ENABLED:-true}
      PIPELINE_SERVICE_CLIENT_CLASS_NAME: ${PIPELINE_SERVICE_CLIENT_CLASS_NAME:-"org.openmetadata.service.clients.pipeline.airflow.AirflowRESTClient"}
      PIPELINE_SERVICE_IP_INFO_ENABLED: ${PIPELINE_SERVICE_IP_INFO_ENABLED:-false}
      PIPELINE_SERVICE_CLIENT_HOST_IP: ${PIPELINE_SERVICE_CLIENT_HOST_IP:-""}
      PIPELINE_SERVICE_CLIENT_SECRETS_MANAGER_LOADER: ${PIPELINE_SERVICE_CLIENT_SECRETS_MANAGER_LOADER:-"noop"}
      #airflow parameters
      AIRFLOW_USERNAME: ${AIRFLOW_USERNAME:-admin}
      AIRFLOW_PASSWORD: ${AIRFLOW_PASSWORD:-admin}
      AIRFLOW_TIMEOUT: ${AIRFLOW_TIMEOUT:-10}
      AIRFLOW_TRUST_STORE_PATH: ${AIRFLOW_TRUST_STORE_PATH:-""}
      AIRFLOW_TRUST_STORE_PASSWORD: ${AIRFLOW_TRUST_STORE_PASSWORD:-""}
      FERNET_KEY: ${FERNET_KEY:-jJ/9sz0g0OHxsfxOoSfdFdmk3ysNmPRnH3TUAbz3IHA=}

      #secretsManagerConfiguration
      SECRET_MANAGER: ${SECRET_MANAGER:-db}
      # AWS:
      OM_SM_REGION: ${OM_SM_REGION:-""}
      OM_SM_ACCESS_KEY_ID: ${OM_SM_ACCESS_KEY_ID:-""}
      OM_SM_ACCESS_KEY: ${OM_SM_ACCESS_KEY:-""}
      # Azure:
      OM_SM_VAULT_NAME: ${OM_SM_VAULT_NAME:-""}
      OM_SM_CLIENT_ID: ${OM_SM_CLIENT_ID:-""}
      OM_SM_CLIENT_SECRET: ${OM_SM_CLIENT_SECRET:-""}
      OM_SM_TENANT_ID: ${OM_SM_TENANT_ID:-""}

      #email configuration:
      OM_EMAIL_ENTITY: ${OM_EMAIL_ENTITY:-"OpenMetadata"}
      OM_SUPPORT_URL: ${OM_SUPPORT_URL:-"https://slack.open-metadata.org"}
      AUTHORIZER_ENABLE_SMTP : ${AUTHORIZER_ENABLE_SMTP:-false}
      OPENMETADATA_SERVER_URL: ${OPENMETADATA_SERVER_URL:-""}
      OPENMETADATA_SMTP_SENDER_MAIL: ${OPENMETADATA_SMTP_SENDER_MAIL:-""}
      SMTP_SERVER_ENDPOINT: ${SMTP_SERVER_ENDPOINT:-""}
      SMTP_SERVER_PORT: ${SMTP_SERVER_PORT:-""}
      SMTP_SERVER_USERNAME: ${SMTP_SERVER_USERNAME:-""}
      SMTP_SERVER_PWD: ${SMTP_SERVER_PWD:-""}
      SMTP_SERVER_STRATEGY: ${SMTP_SERVER_STRATEGY:-"SMTP_TLS"}

      # Heap OPTS Configurations
      OPENMETADATA_HEAP_OPTS: ${OPENMETADATA_HEAP_OPTS:--Xmx1G -Xms1G}
      # Mask passwords values in UI
      MASK_PASSWORDS_API: ${MASK_PASSWORDS_API:-false}

      #OpenMetadata Web Configuration
      WEB_CONF_URI_PATH: ${WEB_CONF_URI_PATH:-"/api"}
      #HSTS
      WEB_CONF_HSTS_ENABLED: ${WEB_CONF_HSTS_ENABLED:-false}
      WEB_CONF_HSTS_MAX_AGE: ${WEB_CONF_HSTS_MAX_AGE:-"365 days"}
      WEB_CONF_HSTS_INCLUDE_SUBDOMAINS: ${WEB_CONF_HSTS_INCLUDE_SUBDOMAINS:-"true"}
      WEB_CONF_HSTS_PRELOAD: ${WEB_CONF_HSTS_PRELOAD:-"true"}
      #Frame Options
      WEB_CONF_FRAME_OPTION_ENABLED: ${WEB_CONF_FRAME_OPTION_ENABLED:-false}
      WEB_CONF_FRAME_OPTION: ${WEB_CONF_FRAME_OPTION:-"SAMEORIGIN"}
      WEB_CONF_FRAME_ORIGIN: ${WEB_CONF_FRAME_ORIGIN:-""}
      #Content Type
      WEB_CONF_CONTENT_TYPE_OPTIONS_ENABLED: ${WEB_CONF_CONTENT_TYPE_OPTIONS_ENABLED:-false}
      #XSS-Protection
      WEB_CONF_XSS_PROTECTION_ENABLED: ${WEB_CONF_XSS_PROTECTION_ENABLED:-false}
      WEB_CONF_XSS_PROTECTION_ON: ${WEB_CONF_XSS_PROTECTION_ON:-true}
      WEB_CONF_XSS_PROTECTION_BLOCK: ${WEB_CONF_XSS_PROTECTION_BLOCK:-true}
      #CSP
      WEB_CONF_XSS_CSP_ENABLED: ${WEB_CONF_XSS_CSP_ENABLED:-false}
      WEB_CONF_XSS_CSP_POLICY: ${WEB_CONF_XSS_CSP_POLICY:-"default-src 'self'"}
      WEB_CONF_XSS_CSP_REPORT_ONLY_POLICY: ${WEB_CONF_XSS_CSP_REPORT_ONLY_POLICY:-""}
      #Referrer-Policy
      WEB_CONF_REFERRER_POLICY_ENABLED: ${WEB_CONF_REFERRER_POLICY_ENABLED:-false}
      WEB_CONF_REFERRER_POLICY_OPTION: ${WEB_CONF_REFERRER_POLICY_OPTION:-"SAME_ORIGIN"}
      #Permission-Policy
      WEB_CONF_PERMISSION_POLICY_ENABLED: ${WEB_CONF_PERMISSION_POLICY_ENABLED:-false}
      WEB_CONF_PERMISSION_POLICY_OPTION: ${WEB_CONF_PERMISSION_POLICY_OPTION:-""}
      #Cache
      WEB_CONF_CACHE_CONTROL: ${WEB_CONF_CACHE_CONTROL:-""}
      WEB_CONF_PRAGMA: ${WEB_CONF_PRAGMA:-""}

      JAVA_TOOL_OPTIONS: >-
        -Djavax.net.ssl.trustStore=/opt/om-trust/om-truststore.p12
        -Djavax.net.ssl.trustStorePassword=changeit
        -Djavax.net.ssl.trustStoreType=PKCS12

    volumes:
      - ./config_files/openmetadata/openmetadata.yaml:/usr/local/openmetadata/conf/openmetadata.yaml:ro
      - ./config_files/openmetadata/certs:/opt/om-trust:ro
    depends_on:
      om-elasticsearch:
        condition: service_healthy
      mysql:
        condition: service_healthy
    networks:
      - osss-net


  openmetadata-server:
    container_name: openmetadata-server
    hostname: openmetadata-server
    profiles: [ openmetadata ]
    restart: always
    image: docker.getcollate.io/openmetadata/server:1.9.12
    environment:
      OPENMETADATA_CLUSTER_NAME: ${OPENMETADATA_CLUSTER_NAME:-openmetadata}
      SERVER_PORT: ${SERVER_PORT:-8585}
      SERVER_ADMIN_PORT: ${SERVER_ADMIN_PORT:-8586}
      LOG_LEVEL: ${LOG_LEVEL:-INFO}

      # OIDC
      AUTHENTICATION_PROVIDER: ${OM_AUTHENTICATION_PROVIDER:-basic}
      CUSTOM_OIDC_AUTHENTICATION_PROVIDER_NAME: ${CUSTOM_OIDC_AUTHENTICATION_PROVIDER_NAME:-"Keycloak"}
      AUTHENTICATION_RESPONSE_TYPE: ${OM_AUTHENTICATION_RESPONSE_TYPE:-id_token}
      AUTHENTICATION_CALLBACK_URL: ${OM_AUTHENTICATION_CALLBACK_URL:-http://localhost:8585/callback}
      AUTHENTICATION_ENABLE_SELF_SIGNUP: ${AUTHENTICATION_ENABLE_SELF_SIGNUP:-true}
      AUTHENTICATION_JWT_PRINCIPAL_CLAIMS_MAPPING: ${AUTHENTICATION_JWT_PRINCIPAL_CLAIMS_MAPPING:-[]}
      # --- OIDC (these are the ones pac4j needs) ---
      OIDC_DISCOVERY_URI: ${OM_OIDC_DISCOVERY_URI:-""}
      OIDC_CLIENT_ID: ${OM_OIDC_CLIENT_ID:-""}
      OIDC_CLIENT_SECRET: ${OM_OIDC_CLIENT_SECRET:-""}
      OIDC_SCOPES: "openid profile email"



      # OpenMetadata Server Authentication Configuration
      AUTHORIZER_CLASS_NAME: ${AUTHORIZER_CLASS_NAME:-org.openmetadata.service.security.DefaultAuthorizer}
      AUTHORIZER_REQUEST_FILTER: ${AUTHORIZER_REQUEST_FILTER:-org.openmetadata.service.security.JwtFilter}
      AUTHORIZER_ADMIN_PRINCIPALS: ${AUTHORIZER_ADMIN_PRINCIPALS:-[admin]}
      AUTHORIZER_ALLOWED_REGISTRATION_DOMAIN: ${AUTHORIZER_ALLOWED_REGISTRATION_DOMAIN:-["all"]}
      AUTHORIZER_INGESTION_PRINCIPALS: ${AUTHORIZER_INGESTION_PRINCIPALS:-[ingestion-bot]}
      AUTHORIZER_PRINCIPAL_DOMAIN: ${AUTHORIZER_PRINCIPAL_DOMAIN:-"open-metadata.org"}
      AUTHORIZER_ALLOWED_DOMAINS: ${AUTHORIZER_ALLOWED_DOMAINS:-[]}
      AUTHORIZER_ENFORCE_PRINCIPAL_DOMAIN: ${AUTHORIZER_ENFORCE_PRINCIPAL_DOMAIN:-false}
      AUTHORIZER_ENABLE_SECURE_SOCKET: ${AUTHORIZER_ENABLE_SECURE_SOCKET:-false}
      AUTHENTICATION_OIDC_DISCOVERY_URI: ${OM_AUTHENTICATION_OIDC_DISCOVERY_URI:-https://keycloak.local:8443/realms/OSSS/.well-known/openid-configuration}
      AUTHENTICATION_PUBLIC_KEYS: ${OM_AUTHENTICATION_PUBLIC_KEYS:-[http://localhost:8585/api/v1/system/config/jwks]}
      AUTHENTICATION_AUTHORITY: ${OM_AUTHENTICATION_AUTHORITY:-https://accounts.google.com}
      AUTHENTICATION_CLIENT_ID: ${OM_AUTHENTICATION_CLIENT_ID:-""}
      AUTHENTICATION_CLIENT_SECRET: ${OM_AUTHENTICATION_CLIENT_SECRET:-password}
      AUTHENTICATION_SCOPE: ${OM_AUTHENTICATION_SCOPE:-"openid profile email groups"}
      AUTHENTICATION_JWT_PRINCIPAL_CLAIMS: ${AUTHENTICATION_JWT_PRINCIPAL_CLAIMS:-[email,preferred_username,sub]}
      AUTHENTICATION_CLIENT_TYPE: ${OM_AUTHENTICATION_CLIENT_TYPE:-public}
      #For OIDC Authentication, when client is confidential
      OIDC_TYPE: ${OIDC_TYPE:-""} # google, azure etc.
      OIDC_SCOPE: ${OIDC_SCOPE:-"openid email profile"}
      OIDC_USE_NONCE: ${OIDC_USE_NONCE:-true}
      OIDC_PREFERRED_JWS: ${OIDC_PREFERRED_JWS:-"RS256"}
      OIDC_RESPONSE_TYPE: ${OIDC_RESPONSE_TYPE:-"code"}
      OIDC_DISABLE_PKCE: ${OIDC_DISABLE_PKCE:-true}
      OIDC_CALLBACK: ${OIDC_CALLBACK:-"http://localhost:8585/callback"}
      OIDC_SERVER_URL: ${OIDC_SERVER_URL:-"http://localhost:8585"}
      OIDC_CLIENT_AUTH_METHOD: ${OIDC_CLIENT_AUTH_METHOD:-"client_secret_post"}
      OIDC_TENANT: ${OIDC_TENANT:-""}
      OIDC_MAX_CLOCK_SKEW: ${OIDC_MAX_CLOCK_SKEW:-""}
      OIDC_CUSTOM_PARAMS: ${OIDC_CUSTOM_PARAMS:-}
      OIDC_MAX_AGE: ${OIDC_MAX_AGE:-"0"}
      OIDC_PROMPT_TYPE: ${OIDC_PROMPT_TYPE:-"consent"}
      OIDC_SESSION_EXPIRY: ${OIDC_SESSION_EXPIRY:-"604800"}
      # For SAML Authentication
      # SAML_DEBUG_MODE: ${SAML_DEBUG_MODE:-false}
      # SAML_IDP_ENTITY_ID: ${SAML_IDP_ENTITY_ID:-""}
      # SAML_IDP_SSO_LOGIN_URL: ${SAML_IDP_SSO_LOGIN_URL:-""}
      # SAML_IDP_CERTIFICATE: ${SAML_IDP_CERTIFICATE:-""}
      # SAML_AUTHORITY_URL: ${SAML_AUTHORITY_URL:-"http://localhost:8585/api/v1/saml/login"}
      # SAML_IDP_NAME_ID: ${SAML_IDP_NAME_ID:-"urn:oasis:names:tc:SAML:2.0:nameid-format:emailAddress"}
      # SAML_SP_ENTITY_ID: ${SAML_SP_ENTITY_ID:-"http://localhost:8585/api/v1/saml/metadata"}
      # SAML_SP_ACS: ${SAML_SP_ACS:-"http://localhost:8585/api/v1/saml/acs"}
      # SAML_SP_CERTIFICATE: ${SAML_SP_CERTIFICATE:-""}
      # SAML_SP_CALLBACK: ${SAML_SP_CALLBACK:-"http://localhost:8585/saml/callback"}
      # SAML_STRICT_MODE: ${SAML_STRICT_MODE:-false}
      # SAML_SP_TOKEN_VALIDITY: ${SAML_SP_TOKEN_VALIDITY:-"3600"}
      # SAML_SEND_ENCRYPTED_NAME_ID: ${SAML_SEND_ENCRYPTED_NAME_ID:-false}
      # SAML_SEND_SIGNED_AUTH_REQUEST: ${SAML_SEND_SIGNED_AUTH_REQUEST:-false}
      # SAML_SIGNED_SP_METADATA: ${SAML_SIGNED_SP_METADATA:-false}
      # SAML_WANT_MESSAGE_SIGNED: ${SAML_WANT_MESSAGE_SIGNED:-false}
      # SAML_WANT_ASSERTION_SIGNED: ${SAML_WANT_ASSERTION_SIGNED:-false}
      # SAML_WANT_ASSERTION_ENCRYPTED: ${SAML_WANT_ASSERTION_ENCRYPTED:-false}
      # SAML_WANT_NAME_ID_ENCRYPTED: ${SAML_WANT_NAME_ID_ENCRYPTED:-false}
      # SAML_KEYSTORE_FILE_PATH: ${SAML_KEYSTORE_FILE_PATH:-""}
      # SAML_KEYSTORE_ALIAS: ${SAML_KEYSTORE_ALIAS:-""}
      # SAML_KEYSTORE_PASSWORD: ${SAML_KEYSTORE_PASSWORD:-""}
      # For LDAP Authentication
      # AUTHENTICATION_LDAP_HOST: ${AUTHENTICATION_LDAP_HOST:-}
      # AUTHENTICATION_LDAP_PORT: ${AUTHENTICATION_LDAP_PORT:-}
      # AUTHENTICATION_LOOKUP_ADMIN_DN: ${AUTHENTICATION_LOOKUP_ADMIN_DN:-""}
      # AUTHENTICATION_LOOKUP_ADMIN_PWD: ${AUTHENTICATION_LOOKUP_ADMIN_PWD:-""}
      # AUTHENTICATION_USER_LOOKUP_BASEDN: ${AUTHENTICATION_USER_LOOKUP_BASEDN:-""}
      # AUTHENTICATION_USER_MAIL_ATTR: ${AUTHENTICATION_USER_MAIL_ATTR:-}
      # AUTHENTICATION_LDAP_POOL_SIZE: ${AUTHENTICATION_LDAP_POOL_SIZE:-3}
      # AUTHENTICATION_LDAP_SSL_ENABLED: ${AUTHENTICATION_LDAP_SSL_ENABLED:-}
      # AUTHENTICATION_LDAP_TRUSTSTORE_TYPE: ${AUTHENTICATION_LDAP_TRUSTSTORE_TYPE:-TrustAll}
      # AUTHENTICATION_LDAP_TRUSTSTORE_PATH: ${AUTHENTICATION_LDAP_TRUSTSTORE_PATH:-}
      # AUTHENTICATION_LDAP_KEYSTORE_PASSWORD: ${AUTHENTICATION_LDAP_KEYSTORE_PASSWORD:-}
      # AUTHENTICATION_LDAP_SSL_KEY_FORMAT: ${AUTHENTICATION_LDAP_SSL_KEY_FORMAT:-}
      # AUTHENTICATION_LDAP_ALLOW_WILDCARDS: ${AUTHENTICATION_LDAP_ALLOW_WILDCARDS:-}
      # AUTHENTICATION_LDAP_ALLOWED_HOSTNAMES: ${AUTHENTICATION_LDAP_ALLOWED_HOSTNAMES:-[]}
      # AUTHENTICATION_LDAP_SSL_VERIFY_CERT_HOST: ${AUTHENTICATION_LDAP_SSL_VERIFY_CERT_HOST:-}
      # AUTHENTICATION_LDAP_EXAMINE_VALIDITY_DATES: ${AUTHENTICATION_LDAP_EXAMINE_VALIDITY_DATES:-true}

      # JWT Configuration
      RSA_PUBLIC_KEY_FILE_PATH: ${RSA_PUBLIC_KEY_FILE_PATH:-"./conf/public_key.der"}
      RSA_PRIVATE_KEY_FILE_PATH: ${RSA_PRIVATE_KEY_FILE_PATH:-"./conf/private_key.der"}
      JWT_ISSUER: ${JWT_ISSUER:-"open-metadata.org"}
      JWT_KEY_ID: ${JWT_KEY_ID:-"Gb389a-9f76-gdjs-a92j-0242bk94356"}
      # OpenMetadata Server Pipeline Service Client Configuration
      PIPELINE_SERVICE_CLIENT_ENDPOINT: ${PIPELINE_SERVICE_CLIENT_ENDPOINT:-http://ingestion:8082}
      PIPELINE_SERVICE_CLIENT_HEALTH_CHECK_INTERVAL: ${PIPELINE_SERVICE_CLIENT_HEALTH_CHECK_INTERVAL:-300}
      SERVER_HOST_API_URL: ${SERVER_HOST_API_URL:-http://openmetadata-server:8585/api}
      PIPELINE_SERVICE_CLIENT_VERIFY_SSL: ${PIPELINE_SERVICE_CLIENT_VERIFY_SSL:-"no-ssl"}
      PIPELINE_SERVICE_CLIENT_SSL_CERT_PATH: ${PIPELINE_SERVICE_CLIENT_SSL_CERT_PATH:-""}
      # Database configuration for MySQL
      DB_DRIVER_CLASS: ${DB_DRIVER_CLASS:-com.mysql.cj.jdbc.Driver}
      DB_SCHEME: ${DB_SCHEME:-mysql}
      DB_PARAMS: ${DB_PARAMS:-allowPublicKeyRetrieval=true&useSSL=false&serverTimezone=UTC}
      DB_USER: ${DB_USER:-openmetadata_user}
      DB_USER_PASSWORD: ${DB_USER_PASSWORD:-openmetadata_password}
      DB_HOST: ${DB_HOST:-mysql}
      DB_PORT: ${DB_PORT:-3306}
      OM_DATABASE: ${OM_DATABASE:-openmetadata}
      # ElasticSearch Configurations
      ELASTICSEARCH_HOST: ${OM_ELASTICSEARCH_HOST:-om-elasticsearch}
      ELASTICSEARCH_PORT: ${OM_ELASTICSEARCH_PORT:-9201}
      ELASTICSEARCH_SCHEME: ${ELASTICSEARCH_SCHEME:-http}
      ELASTICSEARCH_USER: ${ELASTICSEARCH_USER:-""}
      ELASTICSEARCH_PASSWORD: ${ELASTICSEARCH_PASSWORD:-""}
      SEARCH_TYPE: ${SEARCH_TYPE:- "elasticsearch"}
      ELASTICSEARCH_TRUST_STORE_PATH: ${ELASTICSEARCH_TRUST_STORE_PATH:-""}
      ELASTICSEARCH_TRUST_STORE_PASSWORD: ${ELASTICSEARCH_TRUST_STORE_PASSWORD:-""}
      ELASTICSEARCH_CONNECTION_TIMEOUT_SECS: ${ELASTICSEARCH_CONNECTION_TIMEOUT_SECS:-5}
      ELASTICSEARCH_SOCKET_TIMEOUT_SECS: ${ELASTICSEARCH_SOCKET_TIMEOUT_SECS:-60}
      ELASTICSEARCH_KEEP_ALIVE_TIMEOUT_SECS: ${ELASTICSEARCH_KEEP_ALIVE_TIMEOUT_SECS:-600}
      ELASTICSEARCH_BATCH_SIZE: ${ELASTICSEARCH_BATCH_SIZE:-100}
      ELASTICSEARCH_PAYLOAD_BYTES_SIZE: ${ELASTICSEARCH_PAYLOAD_BYTES_SIZE:-10485760}   #max payLoadSize in Bytes
      ELASTICSEARCH_INDEX_MAPPING_LANG: ${ELASTICSEARCH_INDEX_MAPPING_LANG:-EN}

      #eventMonitoringConfiguration
      EVENT_MONITOR: ${EVENT_MONITOR:-prometheus}
      EVENT_MONITOR_BATCH_SIZE: ${EVENT_MONITOR_BATCH_SIZE:-10}
      EVENT_MONITOR_PATH_PATTERN: ${EVENT_MONITOR_PATH_PATTERN:-["/api/v1/tables/*", "/api/v1/health-check"]}
      EVENT_MONITOR_LATENCY: ${EVENT_MONITOR_LATENCY:-[]}

      #pipelineServiceClientConfiguration
      PIPELINE_SERVICE_CLIENT_ENABLED: ${PIPELINE_SERVICE_CLIENT_ENABLED:-true}
      PIPELINE_SERVICE_CLIENT_CLASS_NAME: ${PIPELINE_SERVICE_CLIENT_CLASS_NAME:-"org.openmetadata.service.clients.pipeline.airflow.AirflowRESTClient"}
      PIPELINE_SERVICE_IP_INFO_ENABLED: ${PIPELINE_SERVICE_IP_INFO_ENABLED:-false}
      PIPELINE_SERVICE_CLIENT_HOST_IP: ${PIPELINE_SERVICE_CLIENT_HOST_IP:-""}
      PIPELINE_SERVICE_CLIENT_SECRETS_MANAGER_LOADER: ${PIPELINE_SERVICE_CLIENT_SECRETS_MANAGER_LOADER:-"noop"}
      #airflow parameters
      AIRFLOW_USERNAME: ${AIRFLOW_USERNAME:-admin}
      AIRFLOW_PASSWORD: ${AIRFLOW_PASSWORD:-admin}
      AIRFLOW_TIMEOUT: ${AIRFLOW_TIMEOUT:-10}
      AIRFLOW_TRUST_STORE_PATH: ${AIRFLOW_TRUST_STORE_PATH:-""}
      AIRFLOW_TRUST_STORE_PASSWORD: ${AIRFLOW_TRUST_STORE_PASSWORD:-""}
      FERNET_KEY: ${FERNET_KEY:-jJ/9sz0g0OHxsfxOoSfdFdmk3ysNmPRnH3TUAbz3IHA=}

      #secretsManagerConfiguration
      SECRET_MANAGER: ${SECRET_MANAGER:-db}
      #parameters:
      OM_SM_REGION: ${OM_SM_REGION:-""}
      OM_SM_ACCESS_KEY_ID: ${OM_SM_ACCESS_KEY_ID:-""}
      OM_SM_ACCESS_KEY: ${OM_SM_ACCESS_KEY:-""}

      #email configuration:
      OM_EMAIL_ENTITY: ${OM_EMAIL_ENTITY:-"OpenMetadata"}
      OM_SUPPORT_URL: ${OM_SUPPORT_URL:-"https://slack.open-metadata.org"}
      AUTHORIZER_ENABLE_SMTP: ${AUTHORIZER_ENABLE_SMTP:-false}
      OPENMETADATA_SERVER_URL: ${OPENMETADATA_SERVER_URL:-""}
      OPENMETADATA_SMTP_SENDER_MAIL: ${OPENMETADATA_SMTP_SENDER_MAIL:-""}
      SMTP_SERVER_ENDPOINT: ${SMTP_SERVER_ENDPOINT:-""}
      SMTP_SERVER_PORT: ${SMTP_SERVER_PORT:-""}
      SMTP_SERVER_USERNAME: ${SMTP_SERVER_USERNAME:-""}
      SMTP_SERVER_PWD: ${SMTP_SERVER_PWD:-""}
      SMTP_SERVER_STRATEGY: ${SMTP_SERVER_STRATEGY:-"SMTP_TLS"}

      # Heap OPTS Configurations
      OPENMETADATA_HEAP_OPTS: ${OPENMETADATA_HEAP_OPTS:--Xmx1G -Xms1G}
      # Mask passwords values in UI
      MASK_PASSWORDS_API: ${MASK_PASSWORDS_API:-false}

      #OpenMetadata Web Configuration
      WEB_CONF_URI_PATH: ${WEB_CONF_URI_PATH:-"/api"}
      #HSTS
      WEB_CONF_HSTS_ENABLED: ${WEB_CONF_HSTS_ENABLED:-false}
      WEB_CONF_HSTS_MAX_AGE: ${WEB_CONF_HSTS_MAX_AGE:-"365 days"}
      WEB_CONF_HSTS_INCLUDE_SUBDOMAINS: ${WEB_CONF_HSTS_INCLUDE_SUBDOMAINS:-"true"}
      WEB_CONF_HSTS_PRELOAD: ${WEB_CONF_HSTS_PRELOAD:-"true"}
      #Frame Options
      WEB_CONF_FRAME_OPTION_ENABLED: ${WEB_CONF_FRAME_OPTION_ENABLED:-false}
      WEB_CONF_FRAME_OPTION: ${WEB_CONF_FRAME_OPTION:-"SAMEORIGIN"}
      WEB_CONF_FRAME_ORIGIN: ${WEB_CONF_FRAME_ORIGIN:-""}
      #Content Type
      WEB_CONF_CONTENT_TYPE_OPTIONS_ENABLED: ${WEB_CONF_CONTENT_TYPE_OPTIONS_ENABLED:-false}
      #XSS-Protection
      WEB_CONF_XSS_PROTECTION_ENABLED: ${WEB_CONF_XSS_PROTECTION_ENABLED:-false}
      WEB_CONF_XSS_PROTECTION_ON: ${WEB_CONF_XSS_PROTECTION_ON:-true}
      WEB_CONF_XSS_PROTECTION_BLOCK: ${WEB_CONF_XSS_PROTECTION_BLOCK:-true}
      #CSP
      WEB_CONF_XSS_CSP_ENABLED: ${WEB_CONF_XSS_CSP_ENABLED:-false}
      WEB_CONF_XSS_CSP_POLICY: ${WEB_CONF_XSS_CSP_POLICY:-"default-src 'self'"}
      WEB_CONF_XSS_CSP_REPORT_ONLY_POLICY: ${WEB_CONF_XSS_CSP_REPORT_ONLY_POLICY:-""}
      #Cache
      WEB_CONF_CACHE_CONTROL: ${WEB_CONF_CACHE_CONTROL:-""}
      WEB_CONF_PRAGMA: ${WEB_CONF_PRAGMA:-""}

      JAVA_TOOL_OPTIONS: >-
        -Djavax.net.ssl.trustStore=/opt/om-trust/om-truststore.p12
        -Djavax.net.ssl.trustStorePassword=changeit
        -Djavax.net.ssl.trustStoreType=PKCS12



    expose:
      - 8585
      - 8586
    ports:
      - "8585:8585"
      - "8586:8586"
    depends_on:
      om-elasticsearch:
        condition: service_healthy
      mysql:
        condition: service_healthy
      execute-migrate-all:
        condition: service_completed_successfully
    volumes:
      - ./config_files/openmetadata/openmetadata.yaml:/usr/local/openmetadata/conf/openmetadata.yaml:ro
      - ./config_files/openmetadata/certs:/opt/om-trust:ro

    networks:
      - osss-net
    healthcheck:
      test: [ "CMD", "wget", "-q", "--spider",  "http://localhost:8586/healthcheck" ]

  mysql:
    image: docker.getcollate.io/openmetadata/db:1.9.12
    container_name: mysql
    hostname: mysql
    profiles: [ openmetadata ]
    networks:
    - osss-net
    profiles:
    - openmetadata
    restart: always
    ports:
    - 3306:3306
    environment:
      - MYSQL_ROOT_PASSWORD=password
      - MYSQL_DATABASE=openmetadata
      - MYSQL_USER=openmetadata_user
      - MYSQL_PASSWORD=openmetadata_password
    command: "--sort_buffer_size=10M"


    volumes:
    - mysql_data:/var/lib/mysql
    healthcheck:
      test: mysql --user=root --password=$$MYSQL_ROOT_PASSWORD --silent --execute "use openmetadata"
      interval: 15s
      timeout: 10s
      retries: 10

  om-elasticsearch:
      profiles: [ openmetadata ]
      image: docker.elastic.co/elasticsearch/elasticsearch:8.11.4
      container_name: om-elasticsearch
      hostname: om-elasticsearch
      environment:
        - discovery.type=single-node
        - ES_JAVA_OPTS=-Xms1024m -Xmx1024m
        - xpack.security.enabled=false
      networks:
        - osss-net
      ports:
        - "9201:9200"
        - "9301:9300"
      healthcheck:
        test: "curl -s http://localhost:9200/_cluster/health?pretty | grep status | grep -qE 'green|yellow' || exit 1"
        interval: 15s
        timeout: 10s
        retries: 10
      volumes:
        - om-es-data:/usr/share/elasticsearch/data

  ingestion:
    container_name: openmetadata-ingestion
    hostname: openmetadata-ingestion
    profiles: [ openmetadata ]
    image: docker.getcollate.io/openmetadata/ingestion:1.9.12
    depends_on:
      om-elasticsearch:
        condition: service_started
      mysql:
        condition: service_healthy
      openmetadata-server:
        condition: service_started
    environment:
      AIRFLOW__API__AUTH_BACKENDS: "airflow.api.auth.backend.basic_auth,airflow.api.auth.backend.session"
      AIRFLOW__CORE__EXECUTOR: LocalExecutor
      AIRFLOW__OPENMETADATA_AIRFLOW_APIS__DAG_GENERATED_CONFIGS: "/opt/airflow/dag_generated_configs"
      DB_HOST: ${AIRFLOW_DB_HOST:-mysql}
      DB_PORT: ${AIRFLOW_DB_PORT:-3306}
      AIRFLOW_DB: ${AIRFLOW_DB:-airflow_db}
      DB_SCHEME: ${AIRFLOW_DB_SCHEME:-mysql+mysqldb}
      DB_USER: ${AIRFLOW_DB_USER:-airflow_user}
      DB_PASSWORD: ${AIRFLOW_DB_PASSWORD:-airflow_pass}
      # extra connection-string properties for the database
      # EXAMPLE
      # require SSL (only for Postgres)
      # properties: "?sslmode=require"
      DB_PROPERTIES: ${AIRFLOW_DB_PROPERTIES:-}
      # To test the lineage backend
      # AIRFLOW__LINEAGE__BACKEND: airflow_provider_openmetadata.lineage.backend.OpenMetadataLineageBackend
      # AIRFLOW__LINEAGE__AIRFLOW_SERVICE_NAME: local_airflow
      # AIRFLOW__LINEAGE__OPENMETADATA_API_ENDPOINT: http://openmetadata-server:8585/api
      # AIRFLOW__LINEAGE__JWT_TOKEN: ...
    entrypoint: /bin/bash
    command:
      - "/opt/airflow/ingestion_dependency.sh"
    expose:
      - 8082
    ports:
      - "8082:8080"
    networks:
      - osss-net
    volumes:
      - ingestion-volume-dag-airflow:/opt/airflow/dag_generated_configs
      - ingestion-volume-dags:/opt/airflow/dags
      - ingestion-volume-tmp:/tmp

  ollama:
    image: ollama/ollama:latest
    container_name: ollama
    profiles: [ ai ]
    ports:
      - "11434:11434"
    volumes:
      - ollama_data:/root/.ollama    # <-- named volume
    entrypoint: >                     # (entrypoint from section #1)
      sh -c '
        set -e
        ollama serve &
        echo "Waiting..."
        i=0
        while [ "$i" -lt 60 ]; do
          if ollama list >/dev/null 2>&1; then break; fi
          i=$((i+1)); sleep 1
        done
        if ! ollama list | grep -q "^llama3\\.1"; then
          ollama pull llama3.1
        fi
        wait
      '
    healthcheck:
      test: [ "CMD-SHELL", "ollama list | grep -q '^llama3\\.1'" ]
      interval: 10s
      timeout: 5s
      retries: 30
      start_period: 60s
    networks: [ osss-net ]
    restart: unless-stopped


  # === Vector DB for RAG ===
  qdrant:
    build:
      context: .
      dockerfile: docker/qdrant/Dockerfile
    container_name: qdrant
    hostname: qdrant
    profiles: [ ai ]
    ports:
      - "6333:6333"
    volumes:
      - qdrant_data:/qdrant/storage
    healthcheck:
      test: [ "CMD", "curl", "-fsS", "http://localhost:6333/readyz" ]
      interval: 10s
      timeout: 5s
      retries: 20
      start_period: 15s
    networks: [ osss-net ]
    restart: unless-stopped


  # === Object Storage for curriculum/corpus ===
  minio:
    image: minio/minio:latest
    container_name: minio
    hostname: minio
    profiles: [ ai ]
    command: server /data --console-address ":9001"
    environment:
      MINIO_ROOT_USER: ${AI_MINIO_ROOT_USER}
      MINIO_ROOT_PASSWORD: ${AI_MINIO_ROOT_PASSWORD}
    ports:
      - "9000:9000"  # S3 API
      - "9001:9001"  # Web console
    volumes:
      - minio_data:/data
    healthcheck:
      test: [ "CMD-SHELL", "exec 3<>/dev/tcp/127.0.0.1/9000 && exec 3>&-" ]
      interval: 10s
      timeout: 5s
      retries: 20
      start_period: 20s
    networks: [ osss-net ]
    restart: unless-stopped


  # === Redis for caching answers / sessions ===
  ai-redis:
    image: redis:7
    container_name: ai-redis
    hostname: ai-redis
    profiles: [ ai ]
    command: ["redis-server", "--save", "", "--appendonly", "no"]
    ports:
      - "6382:6379"
    volumes:
      - ai_redis_data:/data
    healthcheck:
      test: ["CMD", "redis-cli", "ping"]
      interval: 10s
      timeout: 5s
      retries: 20
    networks: [osss-net]
    restart: unless-stopped


  # === Postgres for audit, usage, metadata ===
  ai-postgres:
    image: postgres:15
    container_name: ai-postgres
    hostname: ai-postgres
    profiles: [ ai ]
    environment:
      POSTGRES_DB: ${AI_POSTGRES_DB}
      POSTGRES_USER: ${AI_POSTGRES_USER}
      POSTGRES_PASSWORD: ${AI_POSTGRES_PASSWORD}
    ports:
      - "5436:5432"
    volumes:
      - ai_pg_data:/var/lib/postgresql/data

    healthcheck:
      test: [ "CMD-SHELL", "pg_isready -U $$POSTGRES_USER -d $$POSTGRES_DB -h localhost" ]
      interval: 10s
      timeout: 5s
      retries: 20
      start_period: 20s
    networks: [ osss-net ]
    restart: unless-stopped

=======
      - ./filebeat.docker.yml:/usr/share/filebeat/filebeat.yml:ro
      - /var/lib/docker/containers:/var/lib/docker/containers:ro
      - /var/run/docker.sock:/var/run/docker.sock:ro
      - es-shared:/shared
    # keep the default entrypoint, but tell it to run a shell
    command:
      - sh
      - -c
      - |
        set -eu
        echo "[wait] for /shared/filebeat.apikey.env..."
        i=0
        while [ $i -lt 180 ]; do
          [ -s /shared/filebeat.apikey.env ] && break
          i=$((i+1))
          sleep 1
        done
        [ -s /shared/filebeat.apikey.env ] || { echo "missing API key file"; exit 1; }
        set -a
        . /shared/filebeat.apikey.env
        echo "[ok] ELASTIC_API_KEY loaded (id=$${ELASTIC_API_KEY%%:*})"
        exec filebeat -e --strict.perms=false
>>>>>>> 1ad8bdad
<|MERGE_RESOLUTION|>--- conflicted
+++ resolved
@@ -1,42 +1,5 @@
-<<<<<<< HEAD
 # build once, reuse the same image name for both services
 x-superset-image: &superset_image osss/superset:with-drivers
-=======
-name: osss
-
-x-kc-db-env: &kc_db_env
-  KC_DB: ${KC_DB}
-  KC_DB_URL_HOST: ${KC_DB_URL_HOST}
-  KC_DB_URL_PORT: ${KC_DB_URL_PORT}
-  KC_DB_URL_DATABASE: ${KC_DB_NAME}
-  KC_DB_USERNAME: ${KC_DB_USERNAME}
-  KC_DB_PASSWORD: ${KC_DB_PASSWORD}
-  KC_DB_URL: "${KC_DB_URL}"
-  # optional JDBC params; the importer will append them with a leading "?"
-  KC_DB_URL_PROPERTIES: "${KC_DB_URL_PROPERTIES}"
-  KC_LOG_LEVEL: "TRACE"
-  QUARKUS_TRANSACTION_MANAGER_DEFAULT_TRANSACTION_TIMEOUT: "PT30M"
-  QUARKUS_DATASOURCE_JDBC_ACQUISITION_TIMEOUT: "600s"
-  QUARKUS_DATASOURCE_JDBC_BACKGROUND_VALIDATION_INTERVAL: "30S"
-  QUARKUS_DATASOURCE_JDBC_VALIDATION_QUERY: "SELECT 1"
-  QUARKUS_LOG_LEVEL: "INFO"
-  KC_DB_POOL_INITIAL_SIZE: "1"
-  KC_DB_POOL_MIN_SIZE: "1"
-  KC_DB_POOL_MAX_SIZE: "5"
-  KEYCLOAK_URL: "${KEYCLOAK_URL}"
-  KEYCLOAK_ADMIN: "admin"
-  KEYCLOAK_ADMIN_PASSWORD: "admin"
-  KEYCLOAK_REALM: "OSSS"
-  KEYCLOAK_HEALTH_URL: "${KEYCLOAK_HEALTH_URL}"
-  # Force canonical base URL used in discovery/issuer:
-  KC_FEATURES: "hostname:v1"
-
-
-networks:
-  osss-net: {}
-
-
->>>>>>> 1ad8bdad
 
 x-kc-db-env:
   KC_DB: ${KC_DB}
@@ -67,7 +30,6 @@
     external: true
     name: osss-net
 volumes:
-<<<<<<< HEAD
   consul_data: {}
   kc_postgres_data: {}
   osss_postgres_data: {}
@@ -124,120 +86,10 @@
       CONSUL_HTTP_TOKEN: ${CONSUL_HTTP_TOKEN:-}
     healthcheck:
       test: consul info >/dev/null 2>&1 || exit 1
-=======
-  consul_data:
-  kc_postgres_data:
-  osss_postgres_data:
-  redis-data:
-  es-data:
-  filebeat-data:
-  es-shared:
-
-
-
-
-services:
-
-
-
-  # HashiCorp Consul (dev mode) — service discovery, DNS, UI
-  consul:
-    image: hashicorp/consul:1.18
-    profiles: ["consol"]
-    container_name: consul
-    command: [ "agent","-dev","-client=0.0.0.0","-ui","-log-level=INFO" ]
-    ports:
-      - "8500:8500"          # HTTP UI/API
-      - "8600:8600/tcp"      # DNS (TCP)
-      - "8600:8600/udp"      # DNS (UDP)
-    volumes:
-      - consul_data:/consul/data
-    networks: [ osss-net ]
-    environment:
-      # Registers services with Consul; Consul runs these checks from inside the container
-      CONSUL_LOCAL_CONFIG: |
-        {
-          "datacenter": "dc1",
-          "services": [
-            {
-              "name": "osss-postgres",
-              "address": "osss_postgres",
-              "port": 5432,
-              "checks": [
-                { "tcp": "osss_postgres:5432", "interval": "10s", "timeout": "2s" }
-              ]
-            },
-            {
-              "name": "kc-postgres",
-              "address": "kc_postgres",
-              "port": 5432,
-              "checks": [
-                { "tcp": "kc_postgres:5432", "interval": "10s", "timeout": "2s" }
-              ]
-            },
-            {
-              "name": "redis",
-              "address": "redis",
-              "port": 6379,
-              "tags": ["cache", "redis"],
-              "checks": [
-                { "tcp": "redis:6379", "interval": "10s", "timeout": "2s" }
-              ]
-            },
-            {
-              "name": "vault",
-              "address": "vault",
-              "port": 8200,
-              "tags": ["vault", "http"],
-              "checks": [
-                {
-                  "http": "http://vault:8200/v1/sys/health?standbyok=true&sealedcode=503&standbycode=200&activecode=200",
-                  "interval": "10s",
-                  "timeout": "3s"
-                }
-              ]
-            },
-            {
-              "name": "keycloak",
-              "address": "keycloak",
-              "port": 8080,
-              "tags": ["keycloak", "http"],
-              "checks": [
-                {
-                  "http": "http://keycloak:9000/health/ready",
-                  "interval": "10s",
-                  "timeout": "3s",
-                  "DeregisterCriticalServiceAfter": "1m"
-                }
-              ]
-            },
-            {
-              "name":"elasticsearch",
-              "address":"elasticsearch",
-              "port":9200,
-              "checks":[
-                {"http":"http://elasticsearch:9200","interval":"10s","timeout":"3s"}
-              ]
-            },
-            {
-              "name":"kibana",
-              "address":"kibana",
-              "port":5601,
-              "checks":[
-                {"http":"http://kibana:5601/api/status","interval":"10s","timeout":"3s"}
-              ]
-            }
-          ]
-        }
-
-    healthcheck:
-      test: [ "CMD-SHELL", "consul info >/dev/null 2>&1" ]
->>>>>>> 1ad8bdad
       interval: 5s
       timeout: 3s
       retries: 20
     restart: unless-stopped
-<<<<<<< HEAD
   consul-jwt-init:
     image: hashicorp/consul:1.18
     profiles:
@@ -269,20 +121,10 @@
     cpus: 2.0
     mem_limit: 3g
     mem_reservation: 2g
-=======
-
-
-
-  app:
-    profiles: ["app"]
-    networks: [ osss-net ]
-    container_name: app
->>>>>>> 1ad8bdad
     build:
       context: .
       dockerfile: docker/app/Dockerfile
     command:
-<<<<<<< HEAD
     - uvicorn
     - src.OSSS.main:app
     - --host
@@ -362,111 +204,6 @@
       OIDC_JWKS_URL_INTERNAL: ${OIDC_JWKS_URL_INTERNAL}
       OIDC_VERIFY_ISS: ${OIDC_VERIFY_ISS}
       MIGRATIONS_DIR: /app/src/OSSS/db/migrations
-=======
-      - uvicorn
-      - src.OSSS.main:app
-      - --host
-      - 0.0.0.0
-      - --port
-      - "8000"
-      - --reload
-      - --log-level
-      - info
-      - --no-use-colors        # ← was "--use-colors false"
-      - --access-log
-      - --log-config
-      - /workspace/docker/logging.json
-    working_dir: /workspace
-    ports:
-      - "8081:8000"     # host:container
-    entrypoint: ["/usr/local/bin/app-entrypoint.sh"]
-
-    volumes:
-      - ./:/workspace:cached
-      - ./docker/logging.yml:/workspace/docker/logging.yaml:ro
-      - ./scripts/app-entrypoint.sh:/usr/local/bin/app-entrypoint.sh:ro   # file -> file ✅
-
-    labels:
-      co.elastic.logs/enabled: "true"
-      co.elastic.logs/processors.1.decode_json_fields.fields: 'message'
-      co.elastic.logs/processors.1.decode_json_fields.target: ''
-      co.elastic.logs/processors.1.decode_json_fields.overwrite_keys: 'true'
-      co.elastic.logs/processors.2.add_fields.target: 'app'
-      co.elastic.logs/processors.2.add_fields.fields.service: 'osss-api'
-
-
-    environment:
-      # --- verbose logging knobs ---
-      OSSS_VERBOSE_AUTH: "1"
-      PYTHONUNBUFFERED: "1"
-      PYTHONLOGLEVEL: DEBUG         # stdlib logging default
-      LOG_LEVEL: DEBUG              # if your app reads this
-      UVICORN_LOG_LEVEL: debug
-      UVICORN_ACCESS_LOG: "1"
-
-      KEYCLOAK_ISSUER: "${KEYCLOAK_ISSUER}"   # if your code also checks this
-      KEYCLOAK_JWKS_URL: "${KEYCLOAK_JWKS_URL}"
-
-
-      # Auth/OIDC stacks you might be using
-      AUTHLIB_DEBUG: "1"            # Authlib (common with OIDC)
-      OAUTHLIB_INSECURE_TRANSPORT: "1"  # allow http redirect/token exchange in dev
-
-      # HTTP client debug (pick whichever your app uses)
-      HTTPX_LOG_LEVEL: DEBUG
-      REQUESTS_LOG_LEVEL: DEBUG
-
-      # JWT/JWK libs often used under the hood
-      JOSE_LOG_LEVEL: DEBUG
-      JWcrypto_LOG_LEVEL: DEBUG
-
-      HOST: 0.0.0.0
-      PORT: "8000"
-      PYTHONPATH: /workspace/src
-      WATCHFILES_FORCE_POLLING: "true"
-      # OIDC (unchanged)
-      CORS_ALLOW_ORIGINS: "${CORS_ALLOW_ORIGINS}"
-      CORS_ORIGINS: "${CORS_ORIGINS}"
-
-
-      # external/public issuer (what tokens advertise)
-      OIDC_ISSUER: "${OIDC_ISSUER}"
-
-      # internal container-to-container paths (what your app should call)
-      OIDC_DISCOVERY_URL_INTERNAL: "${OIDC_DISCOVERY_URL_INTERNAL}"
-      OIDC_TOKEN_URL_INTERNAL: "${OIDC_TOKEN_URL_INTERNAL}"
-      # optional (if you verify via JWKS directly)
-      OIDC_JWKS_URL: "${OIDC_JWKS_URL}"
-
-      # OIDC — must match how Keycloak issues tokens
-      OIDC_CLIENT_ID: osss-api
-      # If client is confidential:
-      OIDC_CLIENT_SECRET: ${OIDC_CLIENT_SECRET:-password}
-      # Public URLs your API advertises/uses for redirects
-      OSSS_PUBLIC_BASE_URL: http://localhost:8081
-      OIDC_REDIRECT_URL: http://localhost:8081/callback
-      OIDC_LOGOUT_REDIRECT_URL: http://localhost:8081/
-      # Helpful toggles while wiring up
-      OIDC_VERIFY_AUD: "0"          # flip to "1" after adding audience mapper
-      ALLOWED_CLOCK_SKEW: "60"
-      # Sessions/Redis (you already fixed the host)
-      REDIS_URL: redis://redis:6379/0
-      SESSION_REDIS_HOST: redis
-      SESSION_REDIS_PORT: "6379"
-      KEYCLOAK_CLIENT_ID: osss-api
-      KEYCLOAK_CLIENT_SECRET: password   # <-- use the real secret from Keycloak
-
-      # This one is used by your async engine at runtime:
-      ASYNC_DATABASE_URL: postgresql+asyncpg://${OSSS_DB_USER}:${OSSS_DB_PASSWORD}@osss_postgres:5432/${OSSS_DB_NAME}
-      ALEMBIC_DATABASE_URL: postgresql+asyncpg://${OSSS_DB_USER}:${OSSS_DB_PASSWORD}@osss_postgres:5432/${OSSS_DB_NAME}
-
-      OIDC_JWKS_URL_INTERNAL: ${OIDC_JWKS_URL_INTERNAL}
-
-      # keep issuer verification on now that we pinned it correctly
-      OIDC_VERIFY_ISS: "${OIDC_VERIFY_ISS}"
-
-      MIGRATIONS_DIR: /app/src/OSSS/db/migrations   # <-- adjust to your repo
->>>>>>> 1ad8bdad
       REPO_ROOT: /app
       ALEMBIC_CMD: alembic
       ALEMBIC_INI: /app/alembic.ini
@@ -476,7 +213,6 @@
       POSTGRES_USER: ${POSTGRES_USER}
       POSTGRES_PASSWORD: ${POSTGRES_PASSWORD}
       POSTGRES_DB: ${POSTGRES_DB}
-<<<<<<< HEAD
       DATABASE_URL: ${ASYNC_DATABASE_URL}
     depends_on:
       redis:
@@ -485,26 +221,10 @@
         condition: service_started
     healthcheck:
       test: curl -fsS http://localhost:8000/healthz >/dev/null || exit 1
-=======
-      DATABASE_URL: ${ASYNC_DATABASE_URL}   # keep them in lockstep
-
-
-
-    depends_on:
-      redis:
-        condition: service_healthy   # ✅ wait for redis to be ready
-      osss_postgres:
-        condition: service_started
-      keycloak:
-        condition: service_healthy
-    healthcheck: # ✅ let compose decide if the app is ready
-      test: [ "CMD-SHELL","curl -fsS http://localhost:8000/healthz >/dev/null || exit 1" ]
->>>>>>> 1ad8bdad
       interval: 5s
       timeout: 3s
       retries: 90
       start_period: 20s
-<<<<<<< HEAD
   web:
     profiles:
     - web-app
@@ -515,15 +235,6 @@
     cpus: 2.0
     mem_limit: 2g
     mem_reservation: 1g
-=======
-
-
-
-  web:
-    profiles: ["web-app"]
-    networks: [ osss-net ]
-    container_name: web
->>>>>>> 1ad8bdad
     build:
       context: ./src/osss-web
       dockerfile: ../../docker/osss-web/Dockerfile
@@ -531,7 +242,6 @@
     depends_on:
       app:
         condition: service_healthy
-<<<<<<< HEAD
       redis:
         condition: service_healthy
     environment:
@@ -615,81 +325,10 @@
       - CMD
       - redis-cli
       - ping
-=======
-    environment:
-      NODE_ENV: development
-      # These make file watching reliable in containers:
-      CHOKIDAR_USEPOLLING: "true"
-      WATCHPACK_POLLING: "true"
-      # Point web at the API container:
-      OSSS_API_URL: "${OSSS_API_URL}"
-    volumes:
-      - ./src/osss-web:/app:cached
-      - /app/node_modules
-    working_dir: /app
-    ports:
-      - "3000:3000"
-    labels:
-      co.elastic.logs/enabled: "true"
-      co.elastic.logs/processors.1.decode_json_fields.fields: 'message'
-      co.elastic.logs/processors.1.decode_json_fields.target: ''
-      co.elastic.logs/processors.1.decode_json_fields.overwrite_keys: 'true'
-      co.elastic.logs/processors.2.add_fields.target: 'app'
-      co.elastic.logs/processors.2.add_fields.fields.service: 'osss-web'
-
-
-
-  osss_postgres:
-    image: postgres:16-alpine
-    profiles: [ "app" ]
-    container_name: osss_postgres
-    environment:
-      # Primary bootstrap user for the cluster
-      POSTGRES_USER: "${POSTGRES_USER}"
-      POSTGRES_PASSWORD: "${POSTGRES_PASSWORD}"
-      POSTGRES_DB: "${POSTGRES_DB}"
-
-      # App credentials you want created at init time
-      OSSS_DB_USER: ${OSSS_DB_USER}
-      OSSS_DB_PASSWORD: ${OSSS_DB_PASSWORD}
-      OSSS_DB_NAME: ${OSSS_DB_NAME}
-
-      # (optional) stricter auth for host connections on fresh init
-      POSTGRES_INITDB_ARGS: "${POSTGRES_INITDB_ARGS}"
-
-    networks: [ osss-net ]
-    ports:
-      - "5433:5432"
-    volumes:
-      - osss_postgres_data:/var/lib/postgresql/data
-      # Mount an init script that creates role/db on first init only
-      - ./scripts/init-osss.sh:/docker-entrypoint-initdb.d/20-init-osss.sh:ro
-    healthcheck:
-      # Use the configured superuser & db (NOTE the $$ to escape for Compose)
-      test: [ "CMD-SHELL", "pg_isready -U \"$${POSTGRES_USER}\" -d \"$${POSTGRES_DB}\" -h 127.0.0.1 -p 5432 || exit 1" ]
-      interval: 5s
-      timeout: 5s
-      retries: 20
-
-
-  redis:
-    image: redis:7-alpine
-    profiles: ["app"]
-    container_name: redis
-    command: [ "redis-server", "--appendonly", "yes" ]
-    ports:
-      - "6379:6379"        # optional for host access; containers use 'redis:6379'
-    networks: [ osss-net ]
-    volumes:
-      - redis-data:/data
-    healthcheck:
-      test: [ "CMD", "redis-cli", "ping" ]
->>>>>>> 1ad8bdad
       interval: 5s
       timeout: 3s
       retries: 20
     restart: unless-stopped
-<<<<<<< HEAD
   kc_postgres:
     image: postgres:16
     profiles:
@@ -697,19 +336,11 @@
     cpus: 1.0
     mem_limit: 1536m
     mem_reservation: 1g
-=======
-
-
-  kc_postgres:
-    image: postgres:16
-    profiles: ["keycloak"]
->>>>>>> 1ad8bdad
     container_name: kc_postgres
     environment:
       POSTGRES_DB: ${KC_DB_NAME}
       POSTGRES_USER: ${KC_DB_USERNAME}
       POSTGRES_PASSWORD: ${KC_DB_PASSWORD}
-<<<<<<< HEAD
     networks:
     - osss-net
     volumes:
@@ -717,28 +348,15 @@
     healthcheck:
       test: pg_isready -U ${KC_DB_USERNAME:-keycloak} -d ${KC_DB_NAME:-keycloak} -h
         127.0.0.1 -p 5432 || exit 1
-=======
-
-    networks: [ osss-net ]
-    volumes:
-      - kc_postgres_data:/var/lib/postgresql/data
-    healthcheck:
-      test: [ "CMD-SHELL","pg_isready -U ${KC_DB_USERNAME:-keycloak} -d ${KC_DB_NAME:-keycloak} -h 127.0.0.1 -p 5432 || exit 1" ]
->>>>>>> 1ad8bdad
       interval: 5s
       timeout: 5s
       retries: 30
       start_period: 10s
     restart: always
-<<<<<<< HEAD
-=======
-
->>>>>>> 1ad8bdad
   keycloak:
     build:
       context: .
       dockerfile: docker/keycloak/Dockerfile
-<<<<<<< HEAD
     profiles:
     - keycloak
     container_name: keycloak
@@ -746,13 +364,6 @@
       osss-net:
         aliases:
         - keycloak.local
-=======
-    profiles: ["keycloak"]
-    container_name: keycloak
-    networks:
-      osss-net:
-        aliases: [ keycloak.local ]
->>>>>>> 1ad8bdad
     environment:
       KC_HTTP_MANAGEMENT_PORT: "9000"
       KC_HTTP_MANAGEMENT_SCHEME: "http"
@@ -763,7 +374,6 @@
       KC_DB_PASSWORD: ${KC_DB_PASSWORD}
       KEYCLOAK_ADMIN: ${KEYCLOAK_ADMIN}
       KEYCLOAK_ADMIN_PASSWORD: ${KEYCLOAK_ADMIN_PASSWORD}
-<<<<<<< HEAD
       KC_HTTPS_CERTIFICATE_FILE: /opt/keycloak/conf/tls/server.crt
       KC_HTTPS_CERTIFICATE_KEY_FILE: /opt/keycloak/conf/tls/server.key
       KC_HEALTH_ENABLED: 'true'
@@ -797,64 +407,12 @@
     #- 8080:8080
     cpus: 2.0
     mem_limit: 2g
-=======
-      KC_HEALTH_ENABLED: "true"
-      KC_HOSTNAME: "${KC_HOSTNAME}"
-      KC_DB_SCHEMA: "${KC_DB_SCHEMA}"
-      #KC_SPI_EVENTS_LISTENER_MAPPERSYNC_ENABLED: "false"
-
-      # ✅ Force Quarkus to ignore any persistence.xml during the BUILD step
-      QUARKUS_HIBERNATE_ORM_PERSISTENCE_XML_IGNORE: "true"
-
-      JAVA_OPTS: "${JAVA_OPTS}"
-
-
-      # Pool tuning (fine)
-      KC_DB_POOL_INITIAL_SIZE: "20"
-      KC_DB_POOL_MIN_SIZE: "20"
-      KC_DB_POOL_MAX_SIZE: "50"
-
-
-      # Optional verbose logging while you debug imports
-      KC_LOG_LEVEL: "${KC_LOG_LEVEL}"
-
-      # Make tokens & well-known advertise the external URL (what your app expects)
-      KC_HOSTNAME_URL: "${KC_HOSTNAME_URL}"              # public URL (what users/browsers hit)
-      KC_HOSTNAME_ADMIN_URL: "${KC_HOSTNAME_ADMIN_URL}"      # admin too
-
-      # good practice when sitting behind any port mapping / proxy
-      KC_PROXY: "${KC_PROXY}"
-      # ensure HTTP is enabled in dev (since you’re not on TLS locally)
-      KC_HTTP_ENABLED: "${KC_HTTP_ENABLED}"
-      # optional: tolerate mixed inbound Host headers during dev
-      KC_HOSTNAME_STRICT: "${KC_HOSTNAME_STRICT}"
-
-      ADMIN_USER: "${KEYCLOAK_ADMIN}"
-      ADMIN_PWD: "${KEYCLOAK_ADMIN_PASSWORD}"
-      KC_URL: "${KC_URL}"
-
-    volumes:
-      # File(s) must live at /opt/keycloak/data/import inside the container and be .json
-      - ./realm-export.json:/opt/keycloak/data/import/10-OSSS.json:ro
-      - ./docker/keycloak/quarkus.properties:/opt/keycloak/conf/quarkus.properties:ro
-
-      # If you split files, mount them all here with .json suffixes (Keycloak merges by realm name)
-      # - ./OSSS-roles.json:/opt/keycloak/data/import/20-roles.json:ro
-      # - ./OSSS-clients.json:/opt/keycloak/data/import/30-clients.json:ro
-      # - ./OSSS-groups.json:/opt/keycloak/data/import/40-groups.json:ro
-      # - ./OSSS-users.json:/opt/keycloak/data/import/50-users.json:ro
-    ports:
-      - "8080:8080"   # add this so host can reach keycloak:8080
-
-    mem_limit: 2g             # honored by non-Swarm compose
->>>>>>> 1ad8bdad
     mem_reservation: 1g
     depends_on:
       kc_postgres:
         condition: service_healthy
     restart: always
     healthcheck:
-<<<<<<< HEAD
       test:
         - CMD-SHELL
         - |
@@ -884,56 +442,21 @@
       VAULT_DEV_LISTEN_ADDRESS: ${VAULT_DEV_LISTEN_ADDRESS}
       VAULT_UI: ${VAULT_UI}
       VAULT_API_ADDR: ${VAULT_API_ADDR}
-=======
-      test: [ "CMD", "/opt/keycloak/healthcheck.sh" ]
-      interval: 10s
-      timeout: 10s
-      retries: 190
-
-  vault:
-    #build:
-    #  context: .                      # repo root
-    #  dockerfile: docker/vault/Dockerfile
-    image: hashicorp/vault:1.20.3
-    container_name: vault
-    profiles: ["vault"]
-    pull_policy: always
-    ports: [ "8200:8200" ]
-    cap_add: [ "IPC_LOCK" ]
-    # ⬇️ Put Vault on the host network so `localhost:8080` is reachable
-    networks: [ osss-net ]
-    environment:
-      VAULT_DEV_ROOT_TOKEN_ID: "${VAULT_DEV_ROOT_TOKEN_ID}"
-      VAULT_DEV_LISTEN_ADDRESS: "${VAULT_DEV_LISTEN_ADDRESS}"
-      VAULT_UI: "${VAULT_UI}"
-      # internal address used by other containers
-      VAULT_API_ADDR: "${VAULT_API_ADDR}"
->>>>>>> 1ad8bdad
     depends_on:
       keycloak:
         condition: service_healthy
     command:
-<<<<<<< HEAD
     - server
     - -dev
     - -dev-root-token-id=root
     - -dev-listen-address=0.0.0.0:8200
     healthcheck:
       test: wget -qO- http://127.0.0.1:8200/v1/sys/health | grep -q '"initialized":true'
-=======
-      - server
-      - -dev
-      - -dev-root-token-id=root
-      - -dev-listen-address=0.0.0.0:8200
-    healthcheck:
-      test: [ "CMD-SHELL","wget -qO- http://127.0.0.1:8200/v1/sys/health | grep -q '\"initialized\":true'" ]
->>>>>>> 1ad8bdad
       interval: 10s
       timeout: 5s
       retries: 30
       start_period: 10s
     restart: unless-stopped
-<<<<<<< HEAD
   vault-oidc-setup:
     profiles:
     - vault
@@ -946,23 +469,12 @@
     cpus: 0.5
     mem_limit: 512m
     mem_reservation: 256m
-=======
-
-  vault-oidc-setup:
-    profiles: ["vault"]
-    container_name: vault-oidc-setup
-    build:
-      context: .                      # repo root
-      dockerfile: docker/vault-oidc-setup/Dockerfile
-    networks: [ osss-net ]
->>>>>>> 1ad8bdad
     depends_on:
       vault:
         condition: service_healthy
       keycloak:
         condition: service_healthy
     environment:
-<<<<<<< HEAD
       VERBOSE: '1'
       DEBUG: '1'
       VAULT_LOG_LEVEL: debug
@@ -1012,61 +524,10 @@
       SEED_VAULT_TOKEN: ${VAULT_TOKEN:-root}
       VERBOSE: '1'
       DEBUG: '1'
-=======
-      VERBOSE: "1"
-      DEBUG: "1"
-      # Vault CLI logs
-      VAULT_LOG_LEVEL: "debug"
-
-      # If any Go-based client is used, get HTTP/2 timing (optional)
-      GODEBUG: "http2debug=2"
-
-      # talk to Vault via service DNS inside the compose network
-      VAULT_ADDR: "${VAULT_ADDR}"
-      VAULT_TOKEN: "${VAULT_TOKEN}"
-
-      # Keycloak issuer (discovery URL without the /.well-known suffix)]
-      OIDC_DISCOVERY_URL: "${OIDC_DISCOVERY_URL}"
-      VAULT_OIDC_DISCOVERY_URL: "${VAULT_OIDC_DISCOVERY_URL}"
-      VAULT_OIDC_CLIENT_ID: "${VAULT_OIDC_CLIENT_ID}"
-      VAULT_OIDC_CLIENT_SECRET: "${VAULT_OIDC_CLIENT_SECRET}"
-      VAULT_OIDC_ROLE: "${VAULT_OIDC_ROLE}"
-      VAULT_TOKEN_FILE: "/root/.vault-token"
-      OIDC_ADMIN_GROUP: "/vault-admin"
-
-      # Allow both 127.0.0.1 and localhost for UI & CLI
-      VAULT_UI_REDIRECT_1: "http://127.0.0.1:8200/ui/vault/auth/oidc/oidc/callback"
-      VAULT_UI_REDIRECT_2: "http://localhost:8200/ui/vault/auth/oidc/oidc/callback"
-      VAULT_UI_REDIRECT_3: "http://vault:8200/ui/vault/auth/oidc/oidc/callback"
-
-      VAULT_CLI_REDIRECT_1: "http://127.0.0.1:8250/oidc/callback"
-      VAULT_CLI_REDIRECT_2: "http://localhost:8250/oidc/callback"
-      VAULT_CLI_REDIRECT_3: "http://vault:8250/oidc/callback"
-
-    volumes: [ "./scripts/vault-oidc-setup.sh:/setup.sh:ro","~/.vault-token:/root/.vault-token:ro" ]
-    entrypoint: [ "/bin/sh","-lc","/setup.sh" ]
-    restart: "no"
-
-
-  vault-seed:
-    image: alpine:3.20
-    profiles: ["vault"]
-    container_name: vault-seed
-    env_file: .env
-    networks: [ osss-net ]
-    environment:
-      VAULT_ADDR: "http://vault:8200"
-      VAULT_TOKEN: "${VAULT_TOKEN:-root}"
-      VAULT_KV_PATH: "${VAULT_KV_PATH:-app}"
-      SEED_VAULT_TOKEN: "${VAULT_TOKEN:-root}"
-      VERBOSE: "1"   # set to 0 to quiet logs
-      DEBUG: "1"     # set to 1 for shell trace
->>>>>>> 1ad8bdad
     depends_on:
       vault:
         condition: service_healthy
     volumes:
-<<<<<<< HEAD
     - ./scripts/seed-vault.sh:/usr/local/bin/seed-vault:ro
     entrypoint:
     - /bin/sh
@@ -1140,54 +601,10 @@
       - CMD-SHELL
       - curl -fsS -u elastic:${ELASTIC_PASSWORD} http://elasticsearch:9200/_cluster/health?wait_for_status=yellow&timeout=60s
         >/dev/null || exit 1
-=======
-      - ./scripts/seed-vault.sh:/usr/local/bin/seed-vault:ro
-    entrypoint: [ "/bin/sh","-lc","/usr/local/bin/seed-vault" ]
-    restart: "no"
-
-
-  shared-vol-init:
-    image: alpine:3.20
-    user: "0:0"
-    volumes: [ es-shared:/shared ]
-    container_name: shared-vol-init
-    entrypoint: [ "sh","-lc" ]
-    command: |
-      set -e
-      mkdir -p /shared
-      chmod 0777 /shared         # or 0770 with a shared group if you prefer
-    profiles: [ "elastic" ]
-    networks: [ osss-net ]
-
-  elasticsearch:
-    image: docker.elastic.co/elasticsearch/elasticsearch:8.14.3
-    profiles: ["elastic"]
-    container_name: elasticsearch
-    environment:
-      - discovery.type=single-node
-      - xpack.security.enabled=true            # ← was false
-      - xpack.security.http.ssl.enabled=false
-      - ELASTIC_PASSWORD=${ELASTIC_PASSWORD}   # password for the built-in 'elastic' superuser
-      - ES_JAVA_OPTS=-Xms512m -Xmx512m
-    ulimits:
-      memlock: { soft: -1, hard: -1 }
-    ports:
-      - "9200:9200"
-    networks: [ osss-net ]
-    volumes:
-      - es-data:/usr/share/elasticsearch/data
-    healthcheck:
-      test:
-        [
-          "CMD-SHELL",
-          "curl -fsS -u elastic:${ELASTIC_PASSWORD} http://localhost:9200/_cluster/health?wait_for_status=yellow\\&timeout=60s >/dev/null"
-        ]
->>>>>>> 1ad8bdad
       interval: 30s
       timeout: 10s
       retries: 50
     restart: unless-stopped
-<<<<<<< HEAD
   kibana-pass-init:
     image: curlimages/curl:8.8.0
     networks:
@@ -1197,13 +614,6 @@
     cpus: 0.5
     mem_limit: 512m
     mem_reservation: 256m
-=======
-
-  kibana-pass-init:
-    image: curlimages/curl:8.8.0
-    networks: [ osss-net ]
-    profiles: [ "elastic" ]
->>>>>>> 1ad8bdad
     container_name: kibana-pass-init
     depends_on:
       elasticsearch:
@@ -1212,7 +622,6 @@
       ELASTIC_PASSWORD: ${ELASTIC_PASSWORD}
       KIBANA_PASSWORD: ${KIBANA_PASSWORD}
       ES_URL: http://elasticsearch:9200
-<<<<<<< HEAD
     entrypoint:
     - sh
     - -lc
@@ -1244,48 +653,10 @@
       \ '%s\\n' \"$$__v_body\"; exit 1; }; log \"kibana-pass-init complete.\";\n"
     restart: 'no'
 
-=======
-    entrypoint: [ "sh","-lc" ]
-    command:
-      - >
-        set -euo pipefail;
-        now() { date -Iseconds; };
-        log() { printf '%s %s\n' "$$(now)" "$$*"; };
-        mask() { s="$$1"; [ -z "$$s" ] && printf '(empty)\n' || { [ "$${#s}" -le 8 ] && printf '******\n' || printf '%s******\n' "$${s%??????}"; }; };
-        log "ES_URL=$$ES_URL";
-        log "ELASTIC_PASSWORD=$$(mask "$$ELASTIC_PASSWORD")";
-        log "KIBANA_PASSWORD=$$(mask "$$KIBANA_PASSWORD")";
-        log "Waiting for Elasticsearch cluster health...";
-        __tries=0;
-        while :; do
-          __code="$$(curl -sS -o /dev/null -w '%{http_code}' -u "elastic:$$ELASTIC_PASSWORD" "$$ES_URL/_cluster/health" || echo 000)";
-          log "cluster health http_code=$$__code";
-          [ "$$__code" = "200" ] && break;
-          __tries=$$((__tries+1)); [ "$$__tries" -le 180 ] || { log "Elasticsearch not ready after 180 attempts"; exit 1; };
-          sleep 3;
-        done;
-        log "Elasticsearch reachable";
-        log "Setting kibana_system password...";
-        __resp="$$(curl -sS -u "elastic:$$ELASTIC_PASSWORD" -H 'Content-Type: application/json' -w '\nHTTP_STATUS:%{http_code}\n' -X POST "$$ES_URL/_security/user/kibana_system/_password" -d "{\"password\":\"$$KIBANA_PASSWORD\"}")";
-        __rc="$$(printf '%s' "$$__resp" | sed -n 's/^HTTP_STATUS://p')";
-        __body="$$(printf '%s' "$$__resp" | sed '$$d')";
-        log "POST /_security/user/kibana_system/_password -> $$__rc";
-        if [ -z "$$__rc" ] || [ "$$__rc" -ge 400 ]; then log "Failed to set kibana_system password; response follows:"; printf '%s\n' "$$__body"; exit 1; fi;
-        log "kibana_system password set";
-        log "Verifying kibana_system authentication...";
-        __v="$$(curl -sS -u "kibana_system:$$KIBANA_PASSWORD" -w '\nHTTP_STATUS:%{http_code}\n' "$$ES_URL/_security/_authenticate" || true)";
-        __v_code="$$(printf '%s' "$$__v" | sed -n 's/^HTTP_STATUS://p')";
-        __v_body="$$(printf '%s' "$$__v" | sed '$$d')";
-        log "GET /_security/_authenticate as kibana_system -> $$__v_code";
-        [ "$$__v_code" = "200" ] || { printf '%s\n' "$$__v_body"; exit 1; };
-        log "kibana-pass-init complete.";
-    restart: "no"
->>>>>>> 1ad8bdad
 
 
   kibana:
     image: docker.elastic.co/kibana/kibana:8.14.3
-<<<<<<< HEAD
     profiles:
     - elastic
     container_name: kibana
@@ -1294,16 +665,11 @@
     mem_reservation: 512m
     volumes:
     - ./config_files/elastic/kibana.yml:/usr/share/kibana/config/kibana.yml:ro
-=======
-    profiles: ["elastic"]
-    container_name: kibana
->>>>>>> 1ad8bdad
     depends_on:
       elasticsearch:
         condition: service_healthy
       kibana-pass-init:
         condition: service_completed_successfully
-<<<<<<< HEAD
     environment:
       ELASTICSEARCH_HOSTS: http://elasticsearch:9200
       SERVER_PUBLICBASEURL: http://localhost:5601
@@ -1332,33 +698,6 @@
     mem_reservation: 256m
     container_name: api-key-init
     user: 0:0
-=======
-
-    environment:
-      ELASTICSEARCH_HOSTS: "http://elasticsearch:9200"
-      SERVER_PUBLICBASEURL: "http://localhost:5601"
-      LOGGING_VERBOSE: "true"
-      ELASTICSEARCH_USERNAME: "kibana_system"
-      ELASTICSEARCH_PASSWORD: "${KIBANA_PASSWORD}"
-
-    ports:
-      - "5601:5601"
-    networks: [ osss-net ]
-    restart: unless-stopped
-    healthcheck:
-      test: [ "CMD-SHELL","curl -fsS -I http://localhost:5601/login | grep -q '200'" ]
-      interval: 20s
-      timeout: 5s
-      retries: 30
-
-
-  api-key-init:
-    image: curlimages/curl:8.8.0
-    networks: [ osss-net ]
-    profiles: [ "elastic" ]
-    container_name: api-key-init
-    user: "0:0"                 # <-- root
->>>>>>> 1ad8bdad
     environment:
       ELASTIC_PASSWORD: ${ELASTIC_PASSWORD}
       ES_URL: http://elasticsearch:9200
@@ -1368,7 +707,6 @@
       elasticsearch:
         condition: service_healthy
     volumes:
-<<<<<<< HEAD
     - ./:/work
     - es-shared:/shared
     working_dir: /work
@@ -1409,62 +747,6 @@
     - .env
     environment:
       KIBANA_URL: ${KIBANA_URL:-http://kibana:5601}
-=======
-      - ./:/work
-      - es-shared:/shared
-    working_dir: /work
-    entrypoint: [ "sh","-lc" ]
-    command:
-      - |
-        set -eu
-
-        # Wait for ES
-        echo "[wait] for Elasticsearch..."
-        __n=0
-        while :; do
-          __code="$$(curl -sS -o /dev/null -w '%{http_code}' "$$ES_URL" || echo 000)"
-          case "$$__code" in 200|401|302) break ;; esac
-          __n=$$((__n+1)); [ "$$__n" -le 180 ] || { echo "ES not reachable (code=$$__code)" >&2; exit 1; }
-          sleep 5
-        done
-
-        echo "[mint] API key for filebeat writer..."
-        body='{
-          "name": "filebeat_osss_ingest",
-          "role_descriptors": {
-            "filebeat_writer": {
-              "cluster": ["monitor","read_ilm","read_pipeline"],
-              "index": [
-                { "names": ["logs-*","filebeat-*"], "privileges": ["auto_configure","create_doc","view_index_metadata"] }
-              ]
-            }
-          }
-        }'
-
-        resp=$$(curl -fsS -u "elastic:$$ELASTIC_PASSWORD" \
-                 -H "Content-Type: application/json" \
-                 -d "$$body" "$$ES_URL/_security/api_key")
-
-        id=$$(printf '%s' "$$resp" | sed -n 's/.*"id"[[:space:]]*:[[:space:]]*"\([^"]*\)".*/\1/p')
-        key=$$(printf '%s' "$$resp" | sed -n 's/.*"api_key"[[:space:]]*:[[:space:]]*"\([^"]*\)".*/\1/p')
-        [ -n "$$id" ] && [ -n "$$key" ] || { echo "ERROR: could not parse API key: $$resp" >&2; exit 1; }
-
-        echo "ELASTIC_API_KEY=$$id:$$key" > .env.apikey
-        echo "[ok] wrote .env.apikey"
-        
-        echo "ELASTIC_API_KEY=$$id:$$key" > /shared/filebeat.apikey.env
-        chmod 600 /shared/filebeat.apikey.env
-        echo "[ok] wrote /shared/filebeat.apikey.env"
-  
-
-  filebeat-setup:
-    image: docker.elastic.co/beats/filebeat:8.14.3
-    networks: [ osss-net ]
-    profiles: ["elastic"]
-    container_name: filebeat-setup
-    env_file:
-      - .env
->>>>>>> 1ad8bdad
     depends_on:
       elasticsearch:
         condition: service_healthy
@@ -1473,7 +755,6 @@
       api-key-init:
         condition: service_completed_successfully
     volumes:
-<<<<<<< HEAD
     - ./config_files/filebeat/filebeat.setup.yml:/usr/share/filebeat/filebeat.yml:ro
     entrypoint:
     - sh
@@ -1504,50 +785,12 @@
     environment:
       ELASTICSEARCH_HOSTS: http://elasticsearch:9200
       KIBANA_URL: ${KIBANA_URL:-http://kibana:5601}
-=======
-      - ./filebeat.setup.yml:/usr/share/filebeat/filebeat.yml:ro
-    entrypoint: [ "sh","-lc" ]
-    command:
-      - |
-        set -eu
-        echo "[wait] for Kibana..."
-        i=0
-        until code="$$(curl -sS -o /dev/null -w '%{http_code}' "$$KIBANA_URL/api/status")" \
-          && { [ "$$code" = "200" ] || [ "$$code" = "302" ] || [ "$$code" = "401" ]; }; do
-          i=$$((i+1)); [ $$i -le 180 ] || { echo "Kibana not reachable (last http_code=$$code)"; exit 1; }
-          sleep 1
-        done
-  
-        echo "[setup] ILM/templates/dashboards"
-        filebeat setup \
-          -E setup.ilm.overwrite=true \
-          -E setup.dashboards.enabled=true \
-          -E setup.kibana.hosts=["$$KIBANA_URL"] \
-          -E setup.kibana.username="$$KIBANA_USERNAME" \
-          -E setup.kibana.password="$$KIBANA_PASSWORD" \
-          -E output.elasticsearch.hosts=["$$ES_URL"] \
-          -E output.elasticsearch.username="elastic" \
-          -E output.elasticsearch.password="$$ELASTIC_PASSWORD"
-
-  # --- RUNTIME FILEBEAT (no kibana creds, api_key only to ES) ---
-  filebeat:
-    image: docker.elastic.co/beats/filebeat:8.14.3
-    container_name: filebeat
-    networks: [ osss-net ]
-    profiles: [ "elastic" ]
-    user: root
-    env_file:
-      - .env
-    environment:
-      ELASTICSEARCH_HOSTS: http://elasticsearch:9200
->>>>>>> 1ad8bdad
     depends_on:
       api-key-init:
         condition: service_completed_successfully
       filebeat-setup:
         condition: service_completed_successfully
     volumes:
-<<<<<<< HEAD
     - ./config_files/filebeat/filebeat.podman.yml:/usr/share/filebeat/filebeat.yml:ro
     - ${PODMAN_OVERLAY_DIR:-/var/lib/containers/storage/overlay-containers}:/var/lib/containers/storage/overlay-containers:ro
     - es-shared:/shared
@@ -2576,29 +1819,4 @@
       retries: 20
       start_period: 20s
     networks: [ osss-net ]
-    restart: unless-stopped
-
-=======
-      - ./filebeat.docker.yml:/usr/share/filebeat/filebeat.yml:ro
-      - /var/lib/docker/containers:/var/lib/docker/containers:ro
-      - /var/run/docker.sock:/var/run/docker.sock:ro
-      - es-shared:/shared
-    # keep the default entrypoint, but tell it to run a shell
-    command:
-      - sh
-      - -c
-      - |
-        set -eu
-        echo "[wait] for /shared/filebeat.apikey.env..."
-        i=0
-        while [ $i -lt 180 ]; do
-          [ -s /shared/filebeat.apikey.env ] && break
-          i=$((i+1))
-          sleep 1
-        done
-        [ -s /shared/filebeat.apikey.env ] || { echo "missing API key file"; exit 1; }
-        set -a
-        . /shared/filebeat.apikey.env
-        echo "[ok] ELASTIC_API_KEY loaded (id=$${ELASTIC_API_KEY%%:*})"
-        exec filebeat -e --strict.perms=false
->>>>>>> 1ad8bdad
+    restart: unless-stopped