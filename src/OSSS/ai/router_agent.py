--- conflicted
+++ resolved
@@ -4,22 +4,13 @@
 from typing import Optional, List, Any
 import logging
 import json
+import re
+import sys
 
 import httpx
 import numpy as np
 from pydantic import BaseModel, Field
-import re
-
-import sys
-
-# ----------------------------------------------------------------------
-# MetaGPT Integration (optional)
-# ----------------------------------------------------------------------
-# NOTE: This path manipulation is here so that the MetaGPT library
-# (and its roles registry) can be discovered when running in your
-# containerized dev environment.
-# If you later package this differently, consider replacing this with
-# a proper PYTHONPATH or poetry/uv install instead of sys.path hacks.
+
 sys.path.append("/workspace/src/MetaGPT")
 
 from MetaGPT.roles_registry import ROLE_REGISTRY  # noqa: F401
@@ -30,35 +21,20 @@
 from OSSS.ai.agents import AgentContext, get_agent
 from OSSS.ai.additional_index import top_k, INDEX_KINDS
 from OSSS.ai.session_store import RagSession, touch_session
+from OSSS.ai.agent_routing_config import build_alias_map, first_matching_intent
 
 # 👇 Force-load student registration agents so @register_agent runs
-<<<<<<< HEAD
-import OSSS.ai.agents.student.registration  # noqa: F401
-from OSSS.ai.agent_routing_config import first_matching_intent, build_alias_map
-=======
-# This ensures that the registration agent is registered with the
-# global agent registry as soon as this module is imported.
 import OSSS.ai.agents.student.registration_agent  # noqa: F401
 
->>>>>>> 10fb4c9a
-
-# Pattern used to detect user replies that *look like* school years.
-# E.g. "2025-26", "2025/26", "2030-31", etc.
 YEAR_PATTERN = re.compile(r"(20[2-9][0-9])[-/](?:20[2-9][0-9]|[0-9]{2})")
 
 logger = logging.getLogger("OSSS.ai.router_agent")
 
-
-# ----------------------------------------------------------------------
-# ChatMessage + redact_pii: prefer real gateway definitions
-# ----------------------------------------------------------------------
-# We try to reuse ChatMessage (and redact_pii) from the public API layer
-# so that the same schema is shared between gateway and internal router.
+# Try to reuse the same ChatMessage model from your gateway
 try:
     from OSSS.api.routers.ai_gateway import ChatMessage, redact_pii  # type: ignore
 except Exception:
-    # Fallback definitions for dev/test environments or when the gateway
-    # module is not available.
+    # Fallback minimal definitions (won't be used if import above works)
     class ChatMessage(BaseModel):
         role: str
         content: str
@@ -67,9 +43,7 @@
         return text
 
 
-# ----------------------------------------------------------------------
-# Settings: prefer real OSSS.config.settings, fall back otherwise
-# ----------------------------------------------------------------------
+# Try to reuse your real settings; if not, fall back like the gateway does
 try:
     from OSSS.config import settings as _settings  # type: ignore
 
@@ -84,92 +58,28 @@
     settings = _Settings()  # type: ignore
 
 
-<<<<<<< HEAD
-# Centralized alias map from config
+# Build alias map once at import time from config
 ALIAS_MAP: dict[str, str] = build_alias_map()
 
-=======
-# ----------------------------------------------------------------------
-# Intent alias mapping
-# ----------------------------------------------------------------------
-# The intent classifier may emit *labels* that are not exactly the same
-# as the agent’s canonical intent_name. This mapping allows us to:
-#   - Keep classifier labels natural/loose (e.g. "enrollment")
-#   - Map to a concrete agent (e.g. "register_new_student")
-INTENT_ALIASES: dict[str, str] = {
-    "enrollment": "register_new_student",
-    "new_student_registration": "register_new_student",
-    # Add more synonyms as you create new agents
-}
->>>>>>> 10fb4c9a
-
 
 def _looks_like_school_year(text: str) -> bool:
     """
-    Heuristic: detect user messages that *look like* a school-year value.
-
-    Examples that should match:
-        - "2024-25"
-        - "2025-26"
-        - "2025/26"
-
-    Why we care:
-      - When the user is mid-registration flow, they might reply
-        with just "2025-26" as a bare answer.
-      - That should be routed to the registration agent, even if the
-        classifier decides it's "general".
-
-    NOTE: This is intentionally not a strict validator; it's just a
-    lightweight heuristic used for routing.
+    Detect simple school-year style answers like:
+      - '2024-25'
+      - '2025-26'
+      - '2025/26'
+    Not a full validator, just enough to route the turn back to registration.
     """
     if not text:
         return False
 
     q = text.strip()
-    # Normalize "fancy" Unicode dashes to a simple single hyphen.
+    # normalize fancy dashes to '-'
     q = q.replace("–", "-").replace("—", "-")
     return bool(YEAR_PATTERN.search(q))
 
 
-# ======================================================================
-# IntentResolution
-# ======================================================================
 class IntentResolution(BaseModel):
-    """
-    Structured summary of how the router decided on an intent.
-
-    Fields
-    ------
-    intent : str
-        Final effective intent label (after aliases and heuristics).
-        This is what is used to choose an agent or decide RAG fallback.
-
-    action : str | None
-        Optional action label (e.g., "read", "search", "summarize").
-        Produced by the classifier, may be used for future fine-grained
-        routing or instrumentation.
-
-    action_confidence : float | None
-        Confidence score from the classifier, if available.
-
-    within_registration_flow : bool
-        Indicates whether we consider this turn part of an ongoing
-        registration workflow. Influences how base_label is chosen.
-
-    classified_label : str | None
-        Raw label from the classifier (before aliasing).
-
-    forced_intent : str | None
-        If set, this indicates that heuristics overrode the classifier
-        and manual intent, e.g. "register_new_student" based on keywords.
-
-    session_intent : str | None
-        Sticky intent stored on the RagSession (e.g. registration intent).
-
-    manual_label : str | None
-        Optional explicit override from the client (rag.intent), if set.
-    """
-
     intent: str
     action: str | None = None
     action_confidence: float | None = None
@@ -180,32 +90,10 @@
     manual_label: str | None = None
 
 
-# ======================================================================
-# IntentResolver
-# ======================================================================
 class IntentResolver:
     """
-<<<<<<< HEAD
-    Encapsulates intent classification, aliasing, and simple heuristic overrides.
-=======
-    Responsible for all **intent resolution logic** for a given turn.
-
-    Responsibilities
-    ----------------
-    - Apply simple heuristics for registration-related queries
-      (e.g., “register new student”, bare school-year replies).
-    - Call the classifier (`classify_intent`) and normalize its label.
-    - Incorporate prior session intent (sticky flows).
-    - Combine:
-        * manual client-provided intent
-        * forced heuristics
-        * classifier label
-        * prior session intent
-      into a single final `intent` label.
-
-    This class is intentionally separated so you can unit-test intent
-    resolution in isolation from HTTP, RAG retrieval, or agent dispatch.
->>>>>>> 10fb4c9a
+    Encapsulates intent classification, aliasing, and flow stickiness
+    (especially for registration).
     """
 
     async def resolve(
@@ -214,67 +102,26 @@
         session: RagSession,
         query: str,
     ) -> IntentResolution:
-<<<<<<< HEAD
-        ql = (query or "").lower()  # currently unused, but harmless
-=======
-        """
-        Compute the effective intent for the given turn.
-
-        Parameters
-        ----------
-        rag : RAGRequest
-            The full RAG request payload (includes optional intent override).
-        session : RagSession
-            Session object that may store sticky intent info.
-        query : str
-            The user's latest natural-language message.
-
-        Returns
-        -------
-        IntentResolution
-            Detailed breakdown of the chosen intent and contributing signals.
-        """
-        ql = (query or "").lower()
->>>>>>> 10fb4c9a
-
-        # ------------------------------------------------------------------
-        # 1) Manual override from client (if provided)
-        # ------------------------------------------------------------------
+        ql = (query or "").lower().strip()
+
+        # Explicit override from client (if provided)
         manual_label = rag.intent
 
-<<<<<<< HEAD
-        # Heuristic override (domain-specific, but config-driven)
+        # Config-driven domain heuristics (patterns in agent_routing_config)
         forced_intent: str | None = first_matching_intent(query)
-=======
-        # ------------------------------------------------------------------
-        # 2) Heuristics for registration-related queries
-        # ------------------------------------------------------------------
-        forced_intent: str | None = None
-        if "register" in ql and "new student" in ql:
-            # Highly specific pattern: treat as explicit registration
+
+        # Extra domain heuristic: bare school-year answer => registration
+        if forced_intent is None and _looks_like_school_year(query):
             forced_intent = "register_new_student"
             logger.info(
-                "RouterAgent: forcing intent to %s based on query text=%r",
-                forced_intent,
+                "IntentResolver: treating bare school-year answer as registration; query=%r",
                 query[:200],
             )
-        elif _looks_like_school_year(query):
-            # Bare school-year answer, likely mid-registration
-            forced_intent = "register_new_student"
-            logger.info(
-                "RouterAgent: treating bare school-year answer as registration; query=%r",
-                query[:200],
-            )
->>>>>>> 10fb4c9a
-
-        # ------------------------------------------------------------------
-        # 3) Session-intent stickiness
-        # ------------------------------------------------------------------
+
+        # Prior session intent (sticky)
         session_intent = getattr(session, "intent", None)
 
-        # ------------------------------------------------------------------
-        # 4) Classifier call (best-effort)
-        # ------------------------------------------------------------------
+        # Classifier call
         classified: str | Intent | None = "general"
         action: str | None = "read"
         action_confidence: float | None = None
@@ -291,10 +138,9 @@
                 action_confidence,
             )
         except Exception as e:
-            # If classifier fails, we still try to route using heuristics
             logger.error("Error classifying intent: %s", e)
 
-        # Normalize classifier label into a simple string
+        # Normalize classifier label
         if isinstance(classified, Intent):
             classified_label: str | None = classified.value
         elif isinstance(classified, str):
@@ -302,46 +148,32 @@
         else:
             classified_label = None
 
-<<<<<<< HEAD
-        # Flow stickiness (generic, not tied only to registration)
-=======
-        # ------------------------------------------------------------------
-        # 5) Registration-flow stickiness logic
-        # ------------------------------------------------------------------
->>>>>>> 10fb4c9a
+        # ---- Flow stickiness, esp. for registration -------------------
         within_registration_flow = False
-        if session_intent == "register_new_student":
-            # If the session already "belongs" to registration, keep it there
+
+        # User clearly says "continue..." while last session intent was registration
+        wants_continue = ql.startswith("continue") or "continue registration" in ql
+
+        if session_intent == "register_new_student" and (
+            wants_continue
+            or forced_intent == "register_new_student"
+            or classified_label in (None, "general", "enrollment", "register_new_student")
+        ):
+            # Stay in registration flow unless classifier VERY strongly pulls away
             within_registration_flow = True
+
+        # If a subagent_session_id is present, we’re mid-subagent conversation;
+        # and classifier didn't steer somewhere else strongly.
         elif rag.subagent_session_id and (
             classified_label in (None, "general", session_intent)
             or session_intent is not None
         ):
-<<<<<<< HEAD
-            # "We are mid-subagent session, and classifier did not strongly pull away"
             within_registration_flow = True
 
         # Base label priority
         if within_registration_flow and session_intent:
             base_label = session_intent
-=======
-            # We have a registration sub-session; unless the classifier
-            # strongly says otherwise, treat as part of the same flow.
-            within_registration_flow = True
-        elif _looks_like_school_year(query):
-            # Bare school-year reply is almost certainly registration
-            within_registration_flow = True
-
-        # ------------------------------------------------------------------
-        # 6) Base label priority: which source wins?
-        # ------------------------------------------------------------------
-        if within_registration_flow:
-            # If we’re in a registration flow, prefer that strongly
-            base_label = "register_new_student"
->>>>>>> 10fb4c9a
         else:
-            # Otherwise pick from the following, in order:
-            # manual > forced > classifier > session > "general"
             base_label = (
                 manual_label
                 or forced_intent
@@ -350,29 +182,20 @@
                 or "general"
             )
 
-<<<<<<< HEAD
         # Apply aliases via config
         intent_label = ALIAS_MAP.get(base_label, base_label)
 
         logger.info(
             "Effective intent for this turn: %r (manual=%r, forced=%r, session_intent=%r, "
-            "classified=%r, aliased_from=%r)",
-=======
-        # ------------------------------------------------------------------
-        # 7) Apply alias mapping (classifier label → agent intent_name)
-        # ------------------------------------------------------------------
-        intent_label = INTENT_ALIASES.get(base_label, base_label)
-
-        logger.info(
-            "Effective intent for this turn: %r (manual=%r, forced=%r, "
-            "session_intent=%r, classified=%r, aliased_from=%r)",
->>>>>>> 10fb4c9a
+            "classified=%r, aliased_from=%r, wants_continue=%r, within_flow=%r)",
             intent_label,
             manual_label,
             forced_intent,
             session_intent,
             classified_label,
             base_label,
+            wants_continue,
+            within_registration_flow,
         )
 
         return IntentResolution(
@@ -387,36 +210,16 @@
         )
 
 
-<<<<<<< HEAD
 class AgentDispatcher:
     """
     Responsible for:
       - Looking up the agent for a given intent (via registry)
       - Building AgentContext
       - Calling agent.run and normalizing its result into the /ai/chat/rag shape
-=======
-# ======================================================================
-# AgentDispatcher
-# ======================================================================
-class AgentDispatcher:
-    """
-    Handles delegation of a turn to a **specialized agent**, if one exists.
-
-    Responsibilities
-    ----------------
-    - Look up an agent by intent via `get_agent(intent_label)`.
-    - Fallback to registration agent if the registry entry is missing.
-    - Construct a fully-populated AgentContext.
-    - Call `agent.run(ctx)` and convert its AgentResult into the
-      standard `/ai/chat/rag` HTTP response shape.
-    - Attach an `agent_trace` structure for debugging/observability.
-
-    Returns
-    -------
-    dict | None
-        - A JSON-serializable dict when an agent successfully handles the turn.
-        - None if no agent exists for that intent (caller should use RAG fallback).
->>>>>>> 10fb4c9a
+
+    Returns:
+      - A fully-formed response dict if an agent handled the turn
+      - None if no agent exists for this intent (caller should fall back to RAG)
     """
 
     async def dispatch(
@@ -430,91 +233,40 @@
         action: str | None,
         action_confidence: float | None,
     ) -> dict | None:
-        """
-        Dispatch a single turn to a specialized agent, if available.
-
-        Parameters
-        ----------
-        intent_label : str
-            Final intent label from IntentResolver.
-        query : str
-            Most recent user message.
-        rag : RAGRequest
-            Full RAG request, including model, messages, etc.
-        session : RagSession
-            Shared session object for this conversation.
-        session_files : list[str]
-            Names of files uploaded for this session (for context).
-        action : str | None
-            Optional action label from classifier.
-        action_confidence : float | None
-            Confidence score from classifier.
-
-        Returns
-        -------
-        dict | None
-            Fully-formed response dict if an agent handled the turn,
-            otherwise None.
-        """
         agent_session_id = session.id
         agent_id: Optional[str] = rag.agent_id
         agent_name: Optional[str] = rag.agent_name
 
-<<<<<<< HEAD
-=======
-        # ------------------------------------------------------------------
-        # 1) Look up agent from registry
-        # ------------------------------------------------------------------
->>>>>>> 10fb4c9a
         agent = get_agent(intent_label)
         if agent is None:
-<<<<<<< HEAD
             # No agent for this intent; caller should use RAG fallback
-            logger.debug("No agent registered for intent=%s; using RAG fallback", intent_label)
-=======
-            # No agent for this intent; the caller (RouterAgent) should
-            # proceed with the generic RAG fallback path.
->>>>>>> 10fb4c9a
+            logger.debug(
+                "No agent registered for intent=%s; using RAG fallback", intent_label
+            )
             return None
 
         logger.info("Dispatching to agent for intent=%s", intent_label)
 
-        # ------------------------------------------------------------------
-        # 2) Build AgentContext for the sub-agent
-        # ------------------------------------------------------------------
         ctx = AgentContext(
             query=query,
-<<<<<<< HEAD
             session_id=agent_session_id,
-=======
-            session_id=agent_session_id,  # logical / current session id
->>>>>>> 10fb4c9a
             agent_id=agent_id,
             agent_name=agent_name,
             intent=intent_label,
             action=action,
             action_confidence=action_confidence,
-<<<<<<< HEAD
             main_session_id=agent_session_id,
             subagent_session_id=rag.subagent_session_id,
-=======
-            main_session_id=agent_session_id,            # top-level RAG session id
-            subagent_session_id=rag.subagent_session_id, # sub-flow continuation id
->>>>>>> 10fb4c9a
             metadata={"session_files": session_files},
             retrieved_chunks=[],
         )
 
-        # ------------------------------------------------------------------
-        # 3) Call agent.run and handle errors
-        # ------------------------------------------------------------------
         try:
             agent_result = await agent.run(ctx)
         except Exception as e:
             logger.exception(
                 "Agent '%s' failed; falling back to error payload", intent_label
             )
-            # Build a clear, user-safe error payload
             error_response = {
                 "answer": {
                     "message": {
@@ -553,9 +305,7 @@
             )
             return error_response
 
-        # ------------------------------------------------------------------
-        # 4) Convert AgentResult into HTTP response shape
-        # ------------------------------------------------------------------
+        # Build the trace for this agent call
         agent_trace = _build_agent_trace(agent_result, intent_label=intent_label)
 
         user_response: dict[str, Any] = {
@@ -579,7 +329,7 @@
             "agent_trace": agent_trace,
         }
 
-        # Optional: surface agent_debug_information for UI / logs
+        # Surface agent_debug_information if provided by the AgentResult
         try:
             data_field = getattr(agent_result, "data", None)
             if isinstance(data_field, dict):
@@ -599,26 +349,10 @@
         return user_response
 
 
-<<<<<<< HEAD
-=======
-# ======================================================================
-# RagEngine
-# ======================================================================
->>>>>>> 10fb4c9a
 class RagEngine:
     """
-    Encapsulates **generic RAG fallback** behavior:
-
-      - Call embeddings endpoint to embed the query.
-      - Use `top_k` to retrieve ranked chunks from the local index.
-      - Build a DCG-aware system prompt with strict "no guessing" rules.
-      - Call chat completion endpoint (LLM).
-      - Perform auto-continue for long lists (same pattern as prior code).
-      - Normalize "DCG" expansions and redact PII.
-      - Emit a response payload in the same shape as agent results.
-
-    This class intentionally isolates RAG mechanics from RouterAgent so
-    you can swap/upgrade RAG behavior without changing intent logic.
+    Encapsulates embedding lookup, top_k retrieval, and chat completion
+    for the generic RAG fallback path.
     """
 
     def __init__(self, *, embed_url: str, chat_url: str) -> None:
@@ -636,38 +370,11 @@
         action: str | None,
         action_confidence: float | None,
     ) -> dict:
-        """
-        Run the **full RAG flow** for a query that has no specialized agent.
-
-        Parameters
-        ----------
-        rag : RAGRequest
-            RAG payload including model, messages, etc.
-        session : RagSession
-            Logical session, used mainly for id and logging.
-        query : str
-            Last user message content.
-        intent_label : str
-            Effective intent, even if we are in generic RAG mode.
-        session_files : list[str]
-            Names of any uploaded files associated with this session.
-        action : str | None
-            Optional classifier action.
-        action_confidence : float | None
-            Optional classifier confidence.
-
-        Returns
-        -------
-        dict
-            JSON-serializable structure to return from /ai/chat/rag.
-        """
         agent_session_id = session.id
         agent_id: Optional[str] = rag.agent_id
         agent_name: Optional[str] = rag.agent_name
 
-        # ------------------------------------------------------------------
-        # 1) Get embeddings for the user's query
-        # ------------------------------------------------------------------
+        # --- embeddings ------------------------------------------------
         async with httpx.AsyncClient(timeout=10.0) as client:
             embed_req = {"model": "nomic-embed-text", "prompt": query}
             er = await client.post(self.embed_url, json=embed_req)
@@ -677,7 +384,6 @@
                 )
 
             ej = er.json()
-            # Support multiple common embedding response shapes
             if isinstance(ej, dict) and "data" in ej:
                 vec = ej["data"][0]["embedding"]
             elif isinstance(ej, dict) and "embedding" in ej:
@@ -685,13 +391,13 @@
             elif isinstance(ej, dict) and "embeddings" in ej:
                 vec = ej["embeddings"][0]
             else:
-                raise RuntimeError(f"Unexpected embedding response schema: {ej!r}")
+                raise RuntimeError(
+                    f"Unexpected embedding response schema: {ej!r}"
+                )
 
             query_emb = np.array(vec, dtype="float32")
 
-        # ------------------------------------------------------------------
-        # 2) Perform retrieval against the chosen index
-        # ------------------------------------------------------------------
+        # --- retrieval -------------------------------------------------
         requested_index = (rag.index or "main").strip()
         if requested_index not in INDEX_KINDS:
             logger.warning(
@@ -715,9 +421,6 @@
                 parts.append(f"{meta}\n{chunk.text}")
             context = "\n\n".join(parts)
 
-        # ------------------------------------------------------------------
-        # 3) Build DCG-aware system prompt
-        # ------------------------------------------------------------------
         system_text = (
             "In this conversation, the acronym 'DCG' ALWAYS means 'Dallas Center-Grimes Community "
             "School District' and never anything else. It does NOT mean Des Moines Christian or any "
@@ -743,9 +446,7 @@
             "stream": False,
         }
 
-        # ------------------------------------------------------------------
-        # 4) Call chat completion + auto-continue for long lists
-        # ------------------------------------------------------------------
+        # --- chat completion (+ auto-continue) -------------------------
         async with httpx.AsyncClient(timeout=60.0) as client:
             r = await client.post(self.chat_url, json=chat_req)
             if r.status_code >= 400:
@@ -755,7 +456,7 @@
 
             data = r.json()
 
-            # Auto-continue logic: if finish_reason == "length", keep asking
+            # auto-continue for long lists (same as before)
             try:
                 choices = data.get("choices") or []
                 first = choices[0] if choices else {}
@@ -806,9 +507,7 @@
             except Exception as e:
                 logger.warning("auto-continue failed: %s", e)
 
-            # ------------------------------------------------------------------
-            # 5) Basic logging of completion metadata
-            # ------------------------------------------------------------------
+            # basic debug logging
             try:
                 choices = data.get("choices") or []
                 first = choices[0] if choices else {}
@@ -827,9 +526,7 @@
             except Exception as e:
                 logger.warning("debug inspection failed: %s", e)
 
-            # ------------------------------------------------------------------
-            # 6) Post-process model output (DCG normalization + PII redaction)
-            # ------------------------------------------------------------------
+            # post-process DCG expansion + PII redaction
             for choice in data.get("choices", []):
                 msg = choice.get("message") or {}
                 if isinstance(msg.get("content"), str):
@@ -838,9 +535,7 @@
                     content = redact_pii(content)
                     msg["content"] = content
 
-            # ------------------------------------------------------------------
-            # 7) Build retrieved_chunks for UI “Sources” panel
-            # ------------------------------------------------------------------
+            # Build retrieved_chunks (debug neighbors)
             debug_neighbors = []
             for score, chunk in neighbors:
                 debug_neighbors.append(
@@ -857,7 +552,6 @@
                     }
                 )
 
-            # Build a synthetic leaf for agent_trace (RAG fallback)
             rag_fallback_leaf = {
                 "agent": "rag_fallback",
                 "status": "ok",
@@ -890,30 +584,14 @@
             return response_payload
 
 
-<<<<<<< HEAD
-=======
-# ======================================================================
-# RouterAgent
-# ======================================================================
->>>>>>> 10fb4c9a
 class RouterAgent:
     """
-    The **top-level orchestrator** for OSSS's AI routing pipeline.
-
-    Responsibilities
-    ----------------
-    - Normalize model/temperature/max_tokens from the incoming RAG payload.
-    - Extract the latest user message.
-    - Use IntentResolver to decide:
-        * final intent label
-        * action
-        * confidence
-        * registration-flow status
-    - Persist intent + query into RagSession via touch_session.
-    - Attempt to dispatch to a specialized Agent via AgentDispatcher.
-    - If no agent handles the turn, fall back to RagEngine.answer().
-
-    This is “the brain” of /ai/chat/rag that ties everything together.
+    Top-level orchestrator for RAG + intent-based agents.
+
+    Now composes:
+      - IntentResolver
+      - AgentDispatcher
+      - RagEngine
     """
 
     def __init__(self) -> None:
@@ -933,33 +611,13 @@
         session: RagSession,
         session_files: list[str],
     ) -> dict:
-        """
-        Orchestrate a full turn through intent resolution + agents + RAG.
-
-        Parameters
-        ----------
-        rag : RAGRequest
-            Framework-agnostic request payload (model, messages, etc.).
-        session : RagSession
-            Conversation/session object, including session id and metadata.
-        session_files : list[str]
-            Names of per-session uploaded files.
-
-        Returns
-        -------
-        dict
-            JSON-serializable payload to return from /ai/chat/rag.
-        """
         agent_session_id = session.id
 
-        # ------------------------------------------------------------------
-        # 1) Normalize model / temperature / max_tokens
-        # ------------------------------------------------------------------
+        # ---- model / params ----
         model = (
             rag.model or getattr(settings, "DEFAULT_MODEL", "llama3.2-vision")
         ).strip()
         if model == "llama3.2-vision":
-            # Example: you could do model name remapping here if needed
             model = "llama3.2-vision"
 
         temperature = (
@@ -977,26 +635,19 @@
             requested_max_int = int(requested_max)
         except (TypeError, ValueError):
             requested_max_int = 2048
-
-        # Hard clamp to avoid runaway token requests
         max_tokens = max(1, min(requested_max_int, 8192))
 
-        # Mutate RAGRequest with resolved parameters
         rag.model = model
         rag.temperature = temperature
         rag.max_tokens = max_tokens
 
-        # ------------------------------------------------------------------
-        # 2) Extract the last user message content
-        # ------------------------------------------------------------------
+        # ---- last user message ----
         user_messages = [m for m in rag.messages if m.role == "user"]
         if not user_messages:
             raise ValueError("No user message found")
         query = user_messages[-1].content
 
-        # ------------------------------------------------------------------
-        # 3) Resolve intent (classifier + heuristics + session stickiness)
-        # ------------------------------------------------------------------
+        # ---- intent resolution ----------------------------------------
         resolution = await self.intent_resolver.resolve(
             rag=rag,
             session=session,
@@ -1007,18 +658,14 @@
         action = resolution.action
         action_confidence = resolution.action_confidence
 
-        # ------------------------------------------------------------------
-        # 4) Persist session metadata (sticky intent, last query, etc.)
-        # ------------------------------------------------------------------
+        # ---- persist session metadata ---------------------------------
         touch_session(
             agent_session_id,
             intent=intent_label,
             query=query,
         )
 
-        # ------------------------------------------------------------------
-        # 5) Attempt specialized agent path
-        # ------------------------------------------------------------------
+        # ---- try agent path -------------------------------------------
         agent_response = await self.agent_dispatcher.dispatch(
             intent_label=intent_label,
             query=query,
@@ -1032,9 +679,7 @@
         if agent_response is not None:
             return agent_response
 
-        # ------------------------------------------------------------------
-        # 6) No agent for this intent → generic RAG fallback
-        # ------------------------------------------------------------------
+        # ---- no agent: generic RAG fallback ---------------------------
         return await self.rag_engine.answer(
             rag=rag,
             session=session,
@@ -1046,20 +691,13 @@
         )
 
 
-# ======================================================================
-# RAGRequest
-# ======================================================================
 class RAGRequest(BaseModel):
     """
-    Framework-agnostic representation of a **RAG + agent** request.
-
-    This decouples the router logic from FastAPI, so:
-      - You can unit-test it directly.
-      - You can invoke RouterAgent from CLI or other tasks.
-
-    Fields mirror what the client sends to /ai/chat/rag.
-    """
-
+    Framework-agnostic representation of a RAG + agent-call request.
+
+    This is the same payload your FastAPI endpoint is receiving, but now
+    you can reuse it anywhere (tests, CLI, etc.).
+    """
     model: Optional[str] = "llama3.2-vision"
     messages: List[ChatMessage] = Field(
         default_factory=lambda: [
@@ -1074,8 +712,6 @@
     temperature: Optional[float] = 0.1
     debug: Optional[bool] = False
     index: Optional[str] = "main"
-
-    # Agent-specific / orchestration metadata
     agent_session_id: Optional[str] = None
     intent: Optional[str] = None
     agent_id: Optional[str] = None
@@ -1083,19 +719,10 @@
     subagent_session_id: Optional[str] = None
 
 
-# ======================================================================
-# Helper functions
-# ======================================================================
 def _normalize_dcg_expansion(text: str) -> str:
     """
-    Force 'DCG' to always refer to 'Dallas Center-Grimes Community School District'
-    in the final answer, even if the model hallucinates other expansions.
-
-    This function:
-      - Replaces known *incorrect* expansions (e.g., Des Moines Christian).
-      - Leaves correct expansions unchanged.
-
-    This is a temporary guardrail while models are not fully reliable.
+    Force 'DCG' to only mean Dallas Center-Grimes Community School District
+    in the final answer. Fixes common wrong expansions from the model.
     """
     if not isinstance(text, str):
         return text
@@ -1116,7 +743,6 @@
                 "Dallas Center-Grimes Community School District",
             )
 
-    # Idempotent re-write of the correct expansion (no-op but explicit)
     text = text.replace(
         "DCG (Dallas Center-Grimes Community School District)",
         "DCG (Dallas Center-Grimes Community School District)",
@@ -1127,19 +753,10 @@
 
 def _agent_result_to_trace_leaf(result: Any) -> dict:
     """
-    Convert an AgentResult-like object into a serializable **trace node**.
-
-    This is used to build a nested `agent_trace` structure for debugging:
-
-        {
-          "agent": "<agent_name>",
-          "status": "<status>",
-          "intent": "<intent>",
-          "children": [ ... nested trace nodes ... ]
-        }
-
-    We rely only on getattr so that any AgentResult implementation
-    that follows the usual conventions will work.
+    Convert an AgentResult-like object into a serializable trace node.
+
+    Only uses getattr so it works with any AgentResult implementation
+    that follows your conventions (answer_text, status, intent, children, etc.).
     """
     if result is None:
         return {}
@@ -1168,37 +785,16 @@
 
 def _build_agent_trace(root_child: Any | None, intent_label: str | None) -> dict | None:
     """
-    Build a hierarchical trace rooted at a logical "rag_router" node.
-
-    Final shape:
-        {
-          "agent": "rag_router",
-          "status": "ok" | "error" | None,
-          "intent": "<effective_intent>",
-          "children": [
-            {
-              "agent": "<child_agent>",
-              "status": ...,
-              "intent": ...,
-              "children": [...]
-            }
-          ]
-        }
-
-    Parameters
-    ----------
-    root_child : Any | None
-        Either:
-          - An AgentResult-like object, or
-          - A dict with 'agent', 'status', 'intent', 'children', or
-          - None (in which case we return None).
-    intent_label : str | None
-        Effective intent for this turn (used as the root's intent).
-
-    Returns
-    -------
-    dict | None
-        The agent trace hierarchy, or None if there is no child.
+    Build a hierarchical trace rooted at the logical orchestrator "rag_router",
+    with the provided AgentResult-like object (or synthetic node) as its child.
+
+    Shape:
+    {
+      "agent": "rag_router",
+      "status": "ok" | "error" | None,
+      "intent": "<effective_intent>",
+      "children": [ { ... leaf/chain ... } ]
+    }
     """
     if root_child is None:
         return None
