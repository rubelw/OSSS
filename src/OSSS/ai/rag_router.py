# src/OSSS/ai/rag_router.py
from __future__ import annotations

from typing import Optional, List
import logging
from pathlib import Path
import shutil
import json

from fastapi import APIRouter, Depends, HTTPException, Form, File, UploadFile

from OSSS.ai.router_agent import RAGRequest, RouterAgent
from OSSS.ai.additional_index import INDEX_KINDS, get_docs
from OSSS.ai.session_store import (
    get_or_create_session,
    prune_expired_sessions,
)

<<<<<<< HEAD

# Try to reuse your real settings; if not, fall back like the gateway does
=======
# ----------------------------------------------------------------------
# SETTINGS LOADING
# ----------------------------------------------------------------------
# We attempt to import the real OSSS settings module. If this fails
# (e.g., tests, dev shells, or partial installations), we fall back
# to a minimal inline settings object to avoid import failures.

>>>>>>> 10fb4c9a
try:
    from OSSS.config import settings as _settings  # type: ignore
    settings = _settings
except Exception:
    # Fallback for tests / debug environments.
    class _Settings:
        RAG_UPLOAD_ROOT: str = "/tmp/osss_rag_uploads"

    settings = _Settings()  # type: ignore


# ----------------------------------------------------------------------
# LOGGER INITIALIZATION
# ----------------------------------------------------------------------
logger = logging.getLogger("OSSS.ai.rag_router")

# Root folder where all temporary uploaded files (for RAG context)
# will be stored. Each chat session gets its own sub-folder.
RAG_UPLOAD_ROOT = Path(getattr(settings, "RAG_UPLOAD_ROOT", "/tmp/osss_rag_uploads"))


# ----------------------------------------------------------------------
# ROUTER SETUP
# ----------------------------------------------------------------------
# This router handles *all* “RAG chat” entrypoints for the OSSS AI API.
router = APIRouter(
    prefix="/ai",
    tags=["ai-rag"],
)


# ----------------------------------------------------------------------
# OPTIONAL AUTH GUARD
# ----------------------------------------------------------------------
# If OSSS.auth.deps.require_user exists, we enforce user authentication.
# If not available (tests or standalone dev), we silently disable auth.
try:
    from OSSS.auth.deps import require_user  # type: ignore

    def _auth_guard(user=Depends(require_user)):
        return user
except Exception:
    def _auth_guard():
        return None


# ----------------------------------------------------------------------
# DEFAULT MODEL PAYLOAD (used when no payload provided in HTML form)
# ----------------------------------------------------------------------
# This mirrors the typical JSON the client-side ChatClient.tsx sends.
DEFAULT_PAYLOAD = (
    '{"model":"llama3.2-vision",'
    '"messages":[{"role":"system","content":"You are a helpful assistant."}],'
    '"max_tokens":8192,'
    '"temperature":0.1,'
    '"debug":false,'
    '"index":"main"}'
)


# ======================================================================
# DEBUG ENDPOINT — VIEW SOME INDEX CHUNKS
# ======================================================================
@router.get("/debug/rag-sample")
def rag_sample(index: str = "main"):
    """
    Return 5 sample chunks from the loaded RAG index.
    Helps you validate that embeddings.jsonl parsed correctly.

    This is especially useful in development when you're unsure if
    your vector index loaded, or want to inspect chunk structure.

    Example:
        GET /ai/debug/rag-sample?index=main
    """

    # Validate index
    if index not in INDEX_KINDS:
        raise HTTPException(
            status_code=400,
            detail=f"Unknown index '{index}'. Valid values: {', '.join(INDEX_KINDS)}",
        )

    chunks = get_docs(index=index)
    if not chunks:
        return {
            "index": index,
            "samples": [],
            "message": (
                "Index loaded but contains no chunks. "
                "This usually means embeddings.jsonl is empty or failed to load."
            ),
        }

    # Take first 5 chunks (lightweight preview, not the whole index)
    samples = []
    for c in chunks[:5]:
        samples.append(
            {
                "source": getattr(c, "source", None),
                "filename": getattr(c, "filename", None),
                "chunk_index": getattr(c, "chunk_index", None),
                "text_preview": getattr(c, "text", "")[:200],
            }
        )

    return {"index": index, "samples": samples}


# ======================================================================
# MAIN CHAT ENDPOINT — RAG + Agent Routing
# ======================================================================
@router.post("/chat/rag")
async def chat_rag(
    payload: str = Form(DEFAULT_PAYLOAD),
    files: list[UploadFile] | None = File(default=None),
    user=Depends(_auth_guard),  # noqa: F841 — we keep this for future personalization
):
    """
    Entry point for OSSS’s RAG-driven multipurpose assistant.

    This endpoint is responsible for:
      1. Parsing the RAG payload from the browser (ChatClient.tsx).
      2. Managing and maintaining a *persistent chat session*.
      3. Accepting user-uploaded files for ephemeral session-scoped RAG.
      4. Calling the RouterAgent, which:
            - performs intent classification
            - selects an agent
            - applies RAG retrieval
            - runs the LLM
            - optionally chains sub-agents
      5. Returning the unified structured payload back to the UI.

    The router SHOULD NOT:
      - perform RAG logic directly
      - classify intents
      - call LLMs
      - parse embeddings
      - route to multiple agents itself

    Those responsibilities live in RouterAgent or deeper in the agent stack.
    """

    # ------------------------------------------------------------------
    # 1) Deserialize JSON payload into RAGRequest
    # ------------------------------------------------------------------
    try:
        rag = RAGRequest.model_validate_json(payload)
    except Exception as e:
        raise HTTPException(400, f"Invalid rag JSON: {e}")

    # ------------------------------------------------------------------
    # 2) SESSION EXPIRATION & CLEANUP
    # ------------------------------------------------------------------
    # prune_expired_sessions returns a list of session IDs that exceeded expiry time.
    expired_ids = prune_expired_sessions()
    if expired_ids:
        logger.info(f"[RAG] pruned {len(expired_ids)} expired sessions")

        # For each expired session, remove its upload directory entirely.
        for sid in expired_ids:
            sess_dir = RAG_UPLOAD_ROOT / sid
            if sess_dir.exists():
                try:
                    shutil.rmtree(sess_dir)
                    logger.info(
                        f"[RAG] removed temp dir for expired session {sid}: {sess_dir}"
                    )
                except Exception as e:
                    logger.warning(
                        f"[RAG] failed to remove temp dir for session {sid} "
                        f"at {sess_dir}: {e}"
                    )

    # ------------------------------------------------------------------
    # 3) SESSION HANDLING (persistent conversation)
    # ------------------------------------------------------------------
    # get_or_create_session() either retrieves an existing session object
    # or creates a fresh one. This allows RAG + agents to maintain memory
    # across multiple turns.
    session = get_or_create_session(rag.agent_session_id)
    agent_session_id = session.id

    logger.info(
        f"[RAG] agent_session_id={agent_session_id}  "
        f"turns={session.turns}  "
        f"created_at={session.created_at.isoformat()}  "
        f"last_access={session.last_access.isoformat()}"
    )

    # ------------------------------------------------------------------
    # 4) PROCESS UPLOADED FILES (optional)
    # ------------------------------------------------------------------
    # These files (typically PDFs, images, docs) become immediate RAG sources.
    # Files are stored ONLY for the duration of this session, inside:
    #   RAG_UPLOAD_ROOT / <session_id> / <filename>
    # They are *not* indexed system-wide.
    if files:
        session_dir = RAG_UPLOAD_ROOT / agent_session_id
        try:
            session_dir.mkdir(parents=True, exist_ok=True)
        except Exception as e:
            logger.error(f"[RAG] failed to create session upload dir {session_dir}: {e}")
            raise HTTPException(
                status_code=500,
                detail="Failed to create session upload directory",
            )

        for file in files:
            try:
                contents = await file.read()
                dest_path = session_dir / file.filename
                with open(dest_path, "wb") as f:
                    f.write(contents)

                logger.info(
                    f"[RAG] saved uploaded file for session {agent_session_id}: "
                    f"{dest_path}"
                )
            except Exception as e:
                logger.error(
                    f"[RAG] failed to save uploaded file {file.filename} "
                    f"for session {agent_session_id}: {e}"
                )
                raise HTTPException(
                    status_code=500,
                    detail=f"Failed to save uploaded file {file.filename}",
                )

    # ------------------------------------------------------------------
    # 5) GET LIST OF FILES ALREADY SAVED FOR THIS SESSION
    # ------------------------------------------------------------------
    # We gather filenames only (not absolute paths); RouterAgent
    # can convert these into public URLs or ingest as file contents.
    session_files: list[str] = []
    session_dir = RAG_UPLOAD_ROOT / agent_session_id

    if session_dir.exists() and session_dir.is_dir():
        try:
            for p in session_dir.iterdir():
                if p.is_file():
                    session_files.append(p.name)
        except Exception as e:
            logger.warning(
                f"[RAG] failed to list files for session {agent_session_id} "
                f"at {session_dir}: {e}"
            )

    # ------------------------------------------------------------------
    # 6) INVOKE THE MAIN ROUTER AGENT
    # ------------------------------------------------------------------
    # RouterAgent handles:
    #   • Intent classification
    #   • Selecting the correct agent (registration, general RAG, safety, etc.)
    #   • Running embedding retrieval
    #   • Running the LLM
    #   • Returning structured results + metadata
    router_agent = RouterAgent()

    try:
        response_payload = await router_agent.run(
            rag=rag,
            session=session,
            session_files=session_files,
        )
    except ValueError as e:
        # RouterAgent raise ValueError for “bad input”
        raise HTTPException(status_code=400, detail=str(e))
    except RuntimeError as e:
        # RouterAgent raise RuntimeError for upstream embedding/LLM issues
        raise HTTPException(status_code=502, detail=str(e))

    # ------------------------------------------------------------------
    # 7) LOG FINAL RESPONSE (for debugging & observability)
    # ------------------------------------------------------------------
    try:
        logger.info(
            "[RAG] response to client: %s",
            json.dumps(response_payload, ensure_ascii=False)[:4000],
        )
    except Exception as e:
        logger.warning(f"[RAG] failed to json.dumps response_payload: {e}")

    # ------------------------------------------------------------------
    # 8) RETURN JSON PAYLOAD TO CLIENT (ChatClient.tsx)
    # ------------------------------------------------------------------
    return response_payload<|MERGE_RESOLUTION|>--- conflicted
+++ resolved
@@ -16,18 +16,9 @@
     prune_expired_sessions,
 )
 
-<<<<<<< HEAD
 
 # Try to reuse your real settings; if not, fall back like the gateway does
-=======
-# ----------------------------------------------------------------------
-# SETTINGS LOADING
-# ----------------------------------------------------------------------
-# We attempt to import the real OSSS settings module. If this fails
-# (e.g., tests, dev shells, or partial installations), we fall back
-# to a minimal inline settings object to avoid import failures.
-
->>>>>>> 10fb4c9a
+
 try:
     from OSSS.config import settings as _settings  # type: ignore
     settings = _settings
