--- conflicted
+++ resolved
@@ -3,19 +3,12 @@
 
 import os
 from functools import lru_cache
-<<<<<<< HEAD
-=======
-from typing import Optional, Dict, Any, Iterable
->>>>>>> 1ad8bdad
 import time
 import requests
 from requests import exceptions as req_exc
 from fastapi import APIRouter, Request, Response, Form, HTTPException
-<<<<<<< HEAD
 from typing import Optional, Dict, Any, Iterable
 from urllib.parse import urlparse, urlunparse
-=======
->>>>>>> 1ad8bdad
 
 from OSSS.app_logger import get_logger
 from OSSS.sessions import (
@@ -42,7 +35,6 @@
     except Exception:
         return "***"
 
-<<<<<<< HEAD
 # ---- consistency/guardrails --------------------------------------------------
 def _same_origin(a: Optional[str], b: Optional[str]) -> bool:
     pa, pb = urlparse(a or ""), urlparse(b or "")
@@ -74,12 +66,6 @@
 # External/public issuer (what Keycloak advertises in tokens)
 KC_ISSUER = _env("KEYCLOAK_ISSUER") or _env("OIDC_ISSUER")
 
-=======
-# ---- OIDC / Keycloak config --------------------------------------------------
-# External/public issuer (what Keycloak advertises in tokens)
-KC_ISSUER = _env("KEYCLOAK_ISSUER") or _env("OIDC_ISSUER")
-
->>>>>>> 1ad8bdad
 # Internal endpoints for container-to-container calls (recommended)
 KC_DISCOVERY_URL_INTERNAL = _env("OIDC_DISCOVERY_URL_INTERNAL")
 KC_TOKEN_URL_INTERNAL = _env("OIDC_TOKEN_URL_INTERNAL")
@@ -158,7 +144,6 @@
     """
     # Shortcut: if both internal token and jwks are provided, skip discovery
     if KC_TOKEN_URL_INTERNAL and KC_JWKS_URL:
-<<<<<<< HEAD
         token_ep = _upgrade_http_8443(KC_TOKEN_URL_INTERNAL)
         jwks_uri = _upgrade_http_8443(KC_JWKS_URL)
         _assert_consistent(KC_ISSUER, token_ep, jwks_uri)
@@ -169,13 +154,6 @@
             "jwks_uri": jwks_uri,
         }
 
-=======
-        resolved = {
-            "issuer": KC_ISSUER,
-            "token_endpoint": KC_TOKEN_URL_INTERNAL,
-            "jwks_uri": KC_JWKS_URL,
-        }
->>>>>>> 1ad8bdad
         log.debug(
             "OIDC discovery shortcut via env: token=%s jwks=%s issuer=%s",
             resolved["token_endpoint"], resolved["jwks_uri"], resolved["issuer"]
@@ -233,7 +211,6 @@
             disc_token, token_endpoint
         )
 
-<<<<<<< HEAD
     # Auto-upgrade accidental http://...:8443 to https://...:8443 (common foot-gun)
     token_endpoint = _upgrade_http_8443(token_endpoint)
     jwks_uri = _upgrade_http_8443(KC_JWKS_URL or data.get("jwks_uri"))
@@ -252,13 +229,6 @@
         "jwks_uri": jwks_uri,
     }
 
-=======
-    resolved = {
-        "issuer": issuer,
-        "token_endpoint": token_endpoint,
-        "jwks_uri": KC_JWKS_URL or data.get("jwks_uri"),
-    }
->>>>>>> 1ad8bdad
     log.debug(
         "OIDC discovery resolved: discovery=%s token_endpoint=%s issuer=%s",
         discovery_url, resolved["token_endpoint"], resolved["issuer"]
@@ -342,7 +312,6 @@
     tokens = r.json()
     await _persist_tokens(request, response, tokens, user_email=username)
     return tokens
-<<<<<<< HEAD
 
 @router.post("/refresh")
 async def refresh_grant(
@@ -354,19 +323,6 @@
     if grant_type != "refresh_token":
         raise HTTPException(status_code=400, detail="Unsupported grant_type")
 
-=======
-
-@router.post("/refresh")
-async def refresh_grant(
-    request: Request,
-    response: Response,
-    refresh_token: str = Form(..., alias="refresh_token"),
-    grant_type: str = Form("refresh_token"),
-):
-    if grant_type != "refresh_token":
-        raise HTTPException(status_code=400, detail="Unsupported grant_type")
-
->>>>>>> 1ad8bdad
     data = {
         "grant_type": "refresh_token",
         "refresh_token": refresh_token,
