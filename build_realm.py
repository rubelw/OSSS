--- conflicted
+++ resolved
@@ -1329,7 +1329,6 @@
 
                 raw_vault_admin = seg(pos.get("vault_admin"))
                 raw_vault_user = seg(pos.get("vault_user"))
-<<<<<<< HEAD
                 raw_keycloak_admin = seg(pos.get("keycloak_admin"))
                 raw_keycloak_user = seg(pos.get("keycloak_user"))
                 raw_consul_admin = seg(pos.get("consul_admin"))
@@ -1348,13 +1347,6 @@
                 # Use PLURAL group names to match Vault's bound_claims
                 extra_groups = []
                 my_client_roles ={}
-=======
-                raw_consul_admin = seg(pos.get("consul_admin"))
-                raw_consul_user = seg(pos.get("consul_user"))
-
-                # Use PLURAL group names to match Vault's bound_claims
-                extra_groups = []
->>>>>>> 1ad8bdad
 
                 if raw_vault_admin == "true":
                     extra_groups.append("vault-admins")
@@ -1362,7 +1354,6 @@
                 if raw_vault_user == "true":
                     extra_groups.append("vault-users")
 
-<<<<<<< HEAD
                 if raw_keycloak_admin == "true":
                     extra_groups.append("keycloak-admin")
                     my_client_roles= {
@@ -1375,15 +1366,12 @@
                         "account": ["view-profile", "view-applications"],
                     }
 
-=======
->>>>>>> 1ad8bdad
                 if raw_consul_admin == "true":
                     extra_groups.append("consul-admin")
 
                 if raw_consul_user == "true":
                     extra_groups.append("consul-user")
 
-<<<<<<< HEAD
                 if raw_kibana_admin == "true":
                     extra_groups.append("kibana-admin")
 
@@ -1414,8 +1402,6 @@
                 if raw_openmetadata_user == "true":
                     extra_groups.append("openmetadata-user")
 
-=======
->>>>>>> 1ad8bdad
                 # Convert to root-level group paths (to match how `path` is passed)
                 extra_group_paths = [f"/{g}" for g in extra_groups]
 
@@ -1745,7 +1731,6 @@
 
 
     # --- Realm roles ---
-<<<<<<< HEAD
     rb.add_realm_role("consul-users", "Standard Consul users", composite=False)
     rb.add_realm_role("consul-admins", "Administrators for Consul", composite=False)
 
@@ -1772,11 +1757,6 @@
     rb.add_realm_role("openmetadata-users", "Standard Openmetadata users", composite=False)
     rb.add_realm_role("openmetadata-admins", "Administrators for Openmetadata", composite=False)
 
-=======
-    rb.add_realm_role("vault-users", "Standard Vault users", composite=False)
-    rb.add_realm_role("vault-admins", "Administrators for Vault", composite=False)
-
->>>>>>> 1ad8bdad
 
     rb.add_realm_role("offline_access", "Offline Access", composite=False)
     rb.add_realm_role("uma_authorization", "UMA Authorization", composite=False)
@@ -1956,17 +1936,11 @@
         protocol="openid-connect",
         web_origins=["+"],
         enabled=True,
-<<<<<<< HEAD
         public_client=False,
         direct_access_grants_enabled=True,
         service_accounts_enabled=False,
         standard_flow_enabled=True,
         client_authenticator_type="client-secret",
-=======
-        full_scope_allowed=True,
-        default_client_scopes=["roles", "profile", "email", "roles"],
-        optional_client_scopes=[ "offline_access"],
->>>>>>> 1ad8bdad
         authorization_services_enabled=True,
         secret="password",
         attributes={"post.logout.redirect.uris": "+", "oidc.cida.grant.enabled": "false"},
@@ -2036,22 +2010,11 @@
         optional_client_scopes=["roles",    "offline_access"],
     )
 
-<<<<<<< HEAD
     rb.ensure_client(
         client_id="openmetadata",
         name="openmetadata",
         redirect_uris=["http://localhost:8585/callback",
                        "http://openmetadata.local/callback"],
-=======
-    # Vault (OIDC for HashiCorp Vault dev)
-    rb.add_client(
-        client_id="vault",
-        name="vault",
-        redirect_uris=["http://localhost:8250/oidc/callback",
-                       "http://127.0.0.1:8250/oidc/callback",
-                       "http://localhost:8200/ui/vault/auth/oidc/oidc/callback",
-                       "http://127.0.0.1:8200/ui/vault/auth/oidc/oidc/callback"],
->>>>>>> 1ad8bdad
         protocol="openid-connect",
         web_origins=["+"],
         enabled=True,
@@ -2064,7 +2027,6 @@
         secret="password",
         attributes={"post.logout.redirect.uris": "+", "oidc.cida.grant.enabled": "false"},
         default_client_scopes=["profile", "email", "groups-claim"],
-<<<<<<< HEAD
         optional_client_scopes=["roles",    "offline_access"],
     )
 
@@ -2175,21 +2137,6 @@
     rb.add_group(
         name="superset-admins",
         realm_roles=["superset-admins"]
-=======
-        optional_client_scopes=["roles", "web-origins", "address", "phone", "offline_access"],
-    )
-
-    # --- Client scopes (define explicit mappers so tokens contain claims) ---
-
-    rb.add_group(
-        name="vault-users",
-        realm_roles=["vault-users"]
-    )
-
-    rb.add_group(
-        name="vault-admins",
-        realm_roles=["vault-admins"]
->>>>>>> 1ad8bdad
     )
 
     # Groups scope: emit `groups` in ID/access/userinfo (Vault expects this)
@@ -2444,11 +2391,7 @@
         LOG.info("Prepared full realm export.")
     with open(args.out, "w") as f:
         json.dump(out, f, indent=2)
-<<<<<<< HEAD
     LOG.info("Wrote %s export to %s", args.mode, args.out)
-=======
-    LOG.info("Wrote realm export to %s", args.out)
->>>>>>> 1ad8bdad
 
 # ---- RealmBuilder override/refactor shim ------------------------------------
 from typing import Mapping, Any, Callable
@@ -2518,11 +2461,8 @@
         realm = dict(realm.__dict__)
     if not isinstance(realm, dict):
         raise TypeError("RealmBuilder build/render must produce a dict-like structure")
-<<<<<<< HEAD
     ensure_client_scopes(realm)
 
-=======
->>>>>>> 1ad8bdad
     return realm
 
 # Wrap/define build:
@@ -2563,7 +2503,6 @@
                 "please implement .build() or one of: render, to_dict, as_dict, export, dump, generate, compile."
             )
         RealmBuilder.build = _rb_build_min  # type: ignore[attr-defined]
-<<<<<<< HEAD
 # -----------------------------------------------------------------------------
 
 def _ensure_groups_claim_scope(realm: dict) -> None:
@@ -2639,7 +2578,4 @@
             try:
                 LOG.info("Added 'groups-claim' to realm defaultDefaultClientScopes")
             except Exception:
-                pass
-=======
-# -----------------------------------------------------------------------------
->>>>>>> 1ad8bdad
+                pass