--- conflicted
+++ resolved
@@ -5,16 +5,11 @@
     PYTHONUNBUFFERED=1 \
     PIP_NO_CACHE_DIR=1
 
-<<<<<<< HEAD
 # Install dependencies + trust store tooling
-=======
-# System deps (psql client & curl for diagnostics; libpq-dev/build-essential not required if using psycopg2-binary)
->>>>>>> 1ad8bdad
 RUN apt-get update && apt-get install -y --no-install-recommends \
       postgresql-client \
       curl \
       jq \
-<<<<<<< HEAD
       iproute2 \
       net-tools \
       ca-certificates \
@@ -41,52 +36,14 @@
 ENV PYTHONPATH=/app/src
 RUN pip install .
 
-=======
-    && rm -rf /var/lib/apt/lists/*
-
-WORKDIR /app
-
-# Install build tools first for better caching
-COPY pyproject.toml ./
-RUN python -m pip install --upgrade pip setuptools wheel
-
-# Copy source & gunicorn config
-COPY src ./src
-COPY gunicorn.conf.py ./
-
-# Make src importable as "OSSS"
-ENV PYTHONPATH=/app/src
-
-# Install your application (from pyproject)
-RUN pip install .
-
-# Runtime deps:
-# - gunicorn: master process
-# - uvicorn[standard]: uvicorn worker with uvloop, httptools, etc.
-# - asyncpg: async PostgreSQL driver for SQLAlchemy async engine
-# - psycopg2-binary: sync driver for Alembic migrations
->>>>>>> 1ad8bdad
 RUN pip install --no-cache-dir \
       "gunicorn>=21" \
       "uvicorn[standard]>=0.30" \
       "asyncpg>=0.29" \
-<<<<<<< HEAD
       "psycopg2-binary>=2.9" \
       "httpx>=0.27" \
       "prometheus-client>=0.20"
 
 EXPOSE 8000
 ENV HOST=0.0.0.0 PORT=8000 LOG_LEVEL=info
-=======
-      "psycopg2-binary>=2.9"
-
-EXPOSE 8000
-
-# Sensible defaults; override with env at runtime if needed
-ENV HOST=0.0.0.0 \
-    PORT=8000 \
-    LOG_LEVEL=info
-
-# gunicorn reads settings (incl. app import) from gunicorn.conf.py
->>>>>>> 1ad8bdad
 CMD ["gunicorn", "-c", "gunicorn.conf.py"]