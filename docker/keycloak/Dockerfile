--- conflicted
+++ resolved
@@ -1,4 +1,3 @@
-<<<<<<< HEAD
 # --- Stage 1: build self-contained curl, jq, and awk bundles (binaries + NON-glibc libs + CA)
 FROM registry.access.redhat.com/ubi9/ubi-minimal AS toolbundle
 
@@ -82,59 +81,10 @@
 SH
 RUN chmod +x /out/opt/awk/bin/gawk; ln -s gawk /out/opt/awk/bin/awk
 
-=======
-# --- Stage 1: build a self-contained curl bundle (binary + NON-glibc libs + CA)
-FROM registry.access.redhat.com/ubi9/ubi-minimal AS curlbundle
-
-# Ensure CA certs; install curl-minimal only if missing
-RUN set -eux; \
-    microdnf -y install ca-certificates && microdnf clean all; \
-    test -x /usr/bin/curl || (microdnf -y install curl-minimal && microdnf clean all)
-
-# Collect curl and only its non-glibc deps into /out/opt/curl
-RUN set -eux; \
-    mkdir -p /out/opt/curl/bin /out/opt/curl/lib; \
-    # keep the real binary under a different name
-    cp -a /usr/bin/curl /out/opt/curl/bin/curl-real; \
-    # copy CA bundle if present
-    if [ -f /etc/pki/ca-trust/extracted/pem/tls-ca-bundle.pem ]; then \
-      cp -a /etc/pki/ca-trust/extracted/pem/tls-ca-bundle.pem /out/opt/curl/cacert.pem; \
-    elif [ -f /etc/ssl/certs/ca-bundle.crt ]; then \
-      cp -a /etc/ssl/certs/ca-bundle.crt /out/opt/curl/cacert.pem; \
-    fi; \
-    # copy linked libraries but EXCLUDE glibc family and the dynamic loader
-    ldd /usr/bin/curl | awk '{print $3}' | grep -E '^/' | \
-      while read -r lib; do \
-        base="$(basename "$lib")"; \
-        case "$base" in \
-          libc.so.*|libm.so.*|libdl.so.*|libpthread.so.*|librt.so.*|libresolv.so.*|libnsl.so.*|ld-linux*.so.*) \
-            ;; \
-          *) cp -L "$lib" "/out/opt/curl/lib/$base" ;; \
-        esac; \
-      done; \
-    # include a few common non-glibc deps if they exist (best-effort)
-    for extra in \
-      /lib64/libnghttp2.so.* /lib64/libbrotlidec.so.* /lib64/libidn2.so.* \
-      /lib64/libpsl.so.* /lib64/libz.so.* /lib64/libssl.so.* /lib64/libcrypto.so.*; do \
-      [ -e "$extra" ] && cp -L "$extra" "/out/opt/curl/lib/$(basename "$extra")" || true; \
-    done; \
-    # create a wrapper that sets LD_LIBRARY_PATH only for curl
-    cat > /out/opt/curl/bin/curl <<'SH'
-#!/bin/sh
-# Use our bundled libs only for this curl invocation
-export LD_LIBRARY_PATH="/opt/curl/lib${LD_LIBRARY_PATH:+:$LD_LIBRARY_PATH}"
-# Use bundled CA if present
-[ -f /opt/curl/cacert.pem ] && export CURL_CA_BUNDLE="/opt/curl/cacert.pem"
-exec /opt/curl/bin/curl-real "$@"
-SH
-RUN chmod +x /out/opt/curl/bin/curl
-
->>>>>>> 1ad8bdad
 # --- Stage 2: Keycloak image (no package manager)
 FROM quay.io/keycloak/keycloak:25.0.6
 
 USER root
-<<<<<<< HEAD
 # Add the tool bundles under /opt (no touching /lib* or /etc/*)
 COPY --from=toolbundle /out/opt/curl /opt/curl
 COPY --from=toolbundle /out/opt/jq   /opt/jq
@@ -147,21 +97,5 @@
 COPY scripts/kc-init-and-start.sh /opt/keycloak/init-and-start.sh
 RUN chmod +x /opt/keycloak/init-and-start.sh
 
-=======
-# Add the curl bundle under /opt/curl (no touching /lib* or /etc/*)
-COPY --from=curlbundle /out/opt/curl /opt/curl
-
-# Make our curl available on PATH (no global LD_LIBRARY_PATH!)
-ENV PATH="/opt/curl/bin:${PATH}"
-
-# Your init/start script
-COPY scripts/init-and-start.sh /opt/keycloak/init-and-start.sh
-RUN chmod +x /opt/keycloak/init-and-start.sh
-
-# Your init/start script
-COPY scripts/keycloak_healthcheck.sh /opt/keycloak/healthcheck.sh
-RUN chmod +x /opt/keycloak/healthcheck.sh
-
->>>>>>> 1ad8bdad
 USER 1000
 ENTRYPOINT ["/opt/keycloak/init-and-start.sh"]